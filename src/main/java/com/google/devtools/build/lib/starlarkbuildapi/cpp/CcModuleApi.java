// Copyright 2018 The Bazel Authors. All rights reserved.
//
// Licensed under the Apache License, Version 2.0 (the "License");
// you may not use this file except in compliance with the License.
// You may obtain a copy of the License at
//
//    http://www.apache.org/licenses/LICENSE-2.0
//
// Unless required by applicable law or agreed to in writing, software
// distributed under the License is distributed on an "AS IS" BASIS,
// WITHOUT WARRANTIES OR CONDITIONS OF ANY KIND, either express or implied.
// See the License for the specific language governing permissions and
// limitations under the License.

package com.google.devtools.build.lib.starlarkbuildapi.cpp;

import com.google.devtools.build.docgen.annot.DocCategory;
import com.google.devtools.build.lib.cmdline.Label;
import com.google.devtools.build.lib.collect.nestedset.Depset;
import com.google.devtools.build.lib.packages.semantics.BuildLanguageOptions;
import com.google.devtools.build.lib.starlarkbuildapi.BuildConfigurationApi;
import com.google.devtools.build.lib.starlarkbuildapi.FileApi;
import com.google.devtools.build.lib.starlarkbuildapi.StarlarkActionFactoryApi;
import com.google.devtools.build.lib.starlarkbuildapi.StarlarkRuleContextApi;
import com.google.devtools.build.lib.starlarkbuildapi.core.ProviderApi;
import com.google.devtools.build.lib.starlarkbuildapi.platform.ConstraintValueInfoApi;
import net.starlark.java.annot.Param;
import net.starlark.java.annot.ParamType;
import net.starlark.java.annot.StarlarkBuiltin;
import net.starlark.java.annot.StarlarkMethod;
import net.starlark.java.eval.Dict;
import net.starlark.java.eval.EvalException;
import net.starlark.java.eval.NoneType;
import net.starlark.java.eval.Sequence;
import net.starlark.java.eval.StarlarkInt;
import net.starlark.java.eval.StarlarkThread;
import net.starlark.java.eval.StarlarkValue;
import net.starlark.java.eval.Tuple;

/** Utilites related to C++ support. */
@StarlarkBuiltin(
    name = "cc_common",
    category = DocCategory.TOP_LEVEL_MODULE,
    doc = "Utilities for C++ compilation, linking, and command line generation.")
public interface CcModuleApi<
        StarlarkActionFactoryT extends StarlarkActionFactoryApi,
        FileT extends FileApi,
        FdoContextT extends FdoContextApi<?>,
        CcToolchainProviderT extends
            CcToolchainProviderApi<
                    FeatureConfigurationT,
                    ?,
                    FdoContextT,
                    ConstraintValueT,
                    StarlarkRuleContextT,
                    ?,
                    ? extends CppConfigurationApi<?>,
                    CcToolchainVariablesT,
                    ?>,
        FeatureConfigurationT extends FeatureConfigurationApi,
        CompilationContextT extends CcCompilationContextApi<FileT, CppModuleMapT>,
        LtoBackendArtifactsT extends LtoBackendArtifactsApi<FileT>,
        LinkerInputT extends LinkerInputApi<LibraryToLinkT, LtoBackendArtifactsT, FileT>,
        LinkingContextT extends CcLinkingContextApi<?>,
        LibraryToLinkT extends LibraryToLinkApi<FileT, LtoBackendArtifactsT>,
        CcToolchainVariablesT extends CcToolchainVariablesApi,
        ConstraintValueT extends ConstraintValueInfoApi,
        StarlarkRuleContextT extends StarlarkRuleContextApi<ConstraintValueT>,
        CcToolchainConfigInfoT extends CcToolchainConfigInfoApi,
        CompilationOutputsT extends CcCompilationOutputsApi<FileT>,
        DebugInfoT extends CcDebugInfoContextApi,
        CppModuleMapT extends CppModuleMapApi<FileT>,
        LinkingOutputsT extends CcLinkingOutputsApi<FileT, LtoBackendArtifactsT>>
    extends StarlarkValue {

  @StarlarkMethod(
      name = "CcToolchainInfo",
      doc =
          "The key used to retrieve the provider that contains information about the C++ "
              + "toolchain being used",
      structField = true)
  ProviderApi getCcToolchainProvider();

  @Deprecated
  @StarlarkMethod(
      name = "do_not_use_tools_cpp_compiler_present",
      doc =
          "Do not use this field, its only purpose is to help with migration from "
              + "config_setting.values{'compiler') to "
              + "config_settings.flag_values{'@bazel_tools//tools/cpp:compiler'}",
      structField = true)
  default void compilerFlagExists() {}

  @StarlarkMethod(
      name = "link",
      doc = "Should be used for C++ transitive linking.",
      useStarlarkThread = true,
      parameters = {
        @Param(
            name = "actions",
            positional = false,
            named = true,
            doc = "<code>actions</code> object."),
        @Param(
            name = "feature_configuration",
            doc = "<code>feature_configuration</code> to be queried.",
            positional = false,
            named = true),
        @Param(
            name = "cc_toolchain",
            doc = "<code>CcToolchainInfo</code> provider to be used.",
            positional = false,
            named = true),
        @Param(
            name = "compilation_outputs",
            doc = "Compilation outputs containing object files to link.",
            positional = false,
            named = true,
            defaultValue = "None",
            allowedTypes = {
              @ParamType(type = CcCompilationOutputsApi.class),
              @ParamType(type = NoneType.class)
            }),
        @Param(
            name = "user_link_flags",
            doc = "Additional list of linker options.",
            positional = false,
            named = true,
            defaultValue = "[]"),
        @Param(
            name = "linking_contexts",
            doc =
                "Linking contexts from dependencies to be linked into the linking context "
                    + "generated by this rule.",
            positional = false,
            named = true,
            defaultValue = "[]"),
        @Param(
            name = "name",
            doc =
                "This is used for naming the output artifacts of actions created by this "
                    + "method.",
            positional = false,
            named = true),
        @Param(
            name = "language",
            doc = "Only C++ supported for now. Do not use this parameter.",
            positional = false,
            named = true,
            defaultValue = "'c++'"),
        @Param(
            name = "output_type",
            doc = "Can be either 'executable' or 'dynamic_library'.",
            positional = false,
            named = true,
            defaultValue = "'executable'"),
        @Param(
            name = "link_deps_statically",
            doc = " True to link dependencies statically, False dynamically.",
            positional = false,
            named = true,
            defaultValue = "True"),
        @Param(
            name = "stamp",
            doc =
                "Whether to include build information in the linked executable, if output_type is "
                    + "'executable'. If 1, build information is always included. If 0 (the "
                    + "default build information is always excluded. If -1, uses the default "
                    + "behavior, which may be overridden by the --[no]stamp flag. This should be "
                    + "unset (or set to 0) when generating the executable output for test rules.",
            positional = false,
            named = true,
            defaultValue = "0"),
        @Param(
            name = "additional_inputs",
            doc = "For additional inputs to the linking action, e.g.: linking scripts.",
            positional = false,
            named = true,
            defaultValue = "[]",
            allowedTypes = {
              @ParamType(type = Sequence.class),
              @ParamType(type = Depset.class),
            }),
        @Param(
            name = "link_artifact_name_suffix",
            positional = false,
            named = true,
            documented = false,
            allowedTypes = {@ParamType(type = String.class)},
            defaultValue = "unbound"),
        @Param(
            name = "never_link",
            positional = false,
            named = true,
            documented = false,
            allowedTypes = {@ParamType(type = Boolean.class)},
            defaultValue = "unbound"),
        @Param(
            name = "always_link",
            positional = false,
            named = true,
            documented = false,
            allowedTypes = {@ParamType(type = Boolean.class)},
            defaultValue = "unbound"),
        @Param(
            name = "test_only_target",
            positional = false,
            named = true,
            documented = false,
            allowedTypes = {@ParamType(type = Boolean.class)},
            defaultValue = "unbound"),
        @Param(
            name = "variables_extension",
            positional = false,
            named = true,
            documented = false,
            allowedTypes = {@ParamType(type = Dict.class)},
            defaultValue = "unbound"),
        @Param(
            name = "native_deps",
            positional = false,
            named = true,
            documented = false,
            allowedTypes = {@ParamType(type = Boolean.class)},
            defaultValue = "unbound"),
        @Param(
            name = "whole_archive",
            positional = false,
            named = true,
            documented = false,
            allowedTypes = {@ParamType(type = Boolean.class)},
            defaultValue = "unbound"),
        @Param(
            name = "additional_linkstamp_defines",
            positional = false,
            named = true,
            documented = false,
            allowedTypes = {@ParamType(type = Sequence.class, generic1 = String.class)},
            defaultValue = "unbound"),
        @Param(
            name = "only_for_dynamic_libs",
            positional = false,
            named = true,
            documented = false,
            allowedTypes = {@ParamType(type = Boolean.class)},
            defaultValue = "unbound"),
        @Param(
            name = "main_output",
            doc =
                "Name of the main output artifact that will be produced by the linker. "
                    + "Only set this if the default name generation does not match you needs "
                    + "For output_type=executable, this is the final executable filename. "
                    + "For output_type=dynamic_library, this is the shared library filename. "
                    + "If not specified, then one will be computed based on `name` and "
                    + "`output_type`",
            positional = false,
            named = true,
            documented = false,
            defaultValue = "unbound",
            allowedTypes = {@ParamType(type = FileApi.class), @ParamType(type = NoneType.class)}),
        @Param(
            name = "additional_outputs",
            doc = "For additional outputs to the linking action, e.g.: map files.",
            positional = false,
            named = true,
            allowedTypes = {@ParamType(type = Sequence.class)},
            defaultValue = "unbound"),
        @Param(
            name = "use_test_only_flags",
            documented = false,
            positional = false,
            named = true,
            allowedTypes = {@ParamType(type = Boolean.class)},
            defaultValue = "unbound"),
        @Param(
            name = "pdb_file",
            documented = false,
            positional = false,
            named = true,
            defaultValue = "unbound"),
        @Param(
            name = "win_def_file",
            documented = false,
            positional = false,
            named = true,
            defaultValue = "unbound"),
        @Param(
            name = "use_shareable_artifact_factory",
            documented = false,
            positional = false,
            named = true,
            defaultValue = "unbound",
            allowedTypes = {@ParamType(type = Boolean.class)}),
        @Param(
            name = "build_config",
            documented = false,
            positional = false,
            named = true,
            defaultValue = "unbound",
            allowedTypes = {
              @ParamType(type = BuildConfigurationApi.class),
              @ParamType(type = NoneType.class)
            })
      })
  LinkingOutputsT link(
      StarlarkActionFactoryT starlarkActionFactoryApi,
      FeatureConfigurationT starlarkFeatureConfiguration,
      CcToolchainProviderT starlarkCcToolchainProvider,
      Object compilationOutputs,
      Sequence<?> userLinkFlags, // <String> expected
      Sequence<?> linkingContexts, // <LinkingContextT> expected
      String name,
      String language,
      String outputType,
      boolean linkDepsStatically,
      StarlarkInt stamp,
      Object additionalInputs, // <FileT> expected
      Object linkArtifactNameSuffix,
      Object neverLink,
      Object alwaysLink,
      Object testOnlyTarget,
      Object variablesExtension,
      Object nativeDeps,
      Object wholeArchive,
      Object additionalLinkstampDefines,
      Object onlyForDynamicLibs,
      Object mainOutput,
      Object linkerOutputs,
      Object useTestOnlyFlags,
      Object pdbFile,
      Object winDefFile,
      Object useShareableArtifactFactory,
      Object buildConfig,
      StarlarkThread thread)
      throws InterruptedException, EvalException;

  @StarlarkMethod(
      name = "configure_features",
      doc = "Creates a feature_configuration instance. Requires the cpp configuration fragment.",
      parameters = {
        @Param(
            name = "ctx",
            positional = false,
            named = true,
            defaultValue = "None",
            allowedTypes = {
              @ParamType(type = StarlarkRuleContextApi.class),
              @ParamType(type = NoneType.class),
            },
            doc = "The rule context."),
        @Param(
            name = "cc_toolchain",
            doc = "cc_toolchain for which we configure features.",
            positional = false,
            named = true),
        @Param(
            name = "language",
            positional = false,
            named = true,
            allowedTypes = {
              @ParamType(type = String.class),
              @ParamType(type = NoneType.class),
            },
            defaultValue = "None",
            doc = "The language to configure for: either c++ or objc (default c++)"),
        @Param(
            name = "requested_features",
            doc = "List of features to be enabled.",
            positional = false,
            named = true,
            defaultValue = "[]"),
        @Param(
            name = "unsupported_features",
            doc = "List of features that are unsupported by the current rule.",
            positional = false,
            named = true,
            defaultValue = "[]"),
      },
      useStarlarkThread = true)
  FeatureConfigurationT configureFeatures(
      Object ruleContextOrNone,
      CcToolchainProviderT toolchain,
      Object languageObject,
      Sequence<?> requestedFeatures, // <String> expected
      Sequence<?> unsupportedFeatures, // <String> expected
      StarlarkThread thread)
      throws EvalException;

  @StarlarkMethod(
      name = "create_compilation_outputs",
      doc = "Create compilation outputs object.",
      useStarlarkThread = true,
      parameters = {
        @Param(
            name = "objects",
            doc = "List of object files.",
            positional = false,
            named = true,
            defaultValue = "None",
            allowedTypes = {
              @ParamType(type = Depset.class),
              @ParamType(type = NoneType.class),
            }),
        @Param(
            name = "pic_objects",
            doc = "List of pic object files.",
            positional = false,
            named = true,
            defaultValue = "None",
            allowedTypes = {
              @ParamType(type = Depset.class),
              @ParamType(type = NoneType.class),
            }),
        @Param(
            name = "lto_compilation_context",
            documented = false,
            positional = false,
            named = true,
            defaultValue = "unbound"),
        @Param(
            name = "dwo_objects",
            documented = false,
            doc = "Compilation outputs containing dwo files of debuginfo for fission builds.",
            positional = false,
            named = true,
            allowedTypes = {
              @ParamType(type = Depset.class),
            }),
        @Param(
            name = "pic_dwo_objects",
            doc = "Compilation outputs containing dwo files of debuginfo for pic fission builds.",
            documented = false,
            positional = false,
            named = true,
            allowedTypes = {
              @ParamType(type = Depset.class),
            }),
      })
  CompilationOutputsT createCompilationOutputsFromStarlark(
      Object objectsObject,
      Object picObjectsObject,
      Object ltoCopmilationContextObject,
      Object dwoObjectsObject,
      Object picDwoObjectsObject,
      StarlarkThread thread)
      throws EvalException;

  @StarlarkMethod(
      name = "merge_compilation_outputs",
      doc = "Merge compilation outputs.",
      parameters = {
        @Param(name = "compilation_outputs", positional = false, named = true, defaultValue = "[]"),
      },
      useStarlarkThread = true)
  CompilationOutputsT mergeCcCompilationOutputsFromStarlark(
      Sequence<?> compilationOutputs, // <CompilationOutputsT> expected
      StarlarkThread thread)
      throws EvalException;

  @StarlarkMethod(
      name = "get_tool_for_action",
      doc = "Returns tool path for given action.",
      parameters = {
        @Param(
            name = "feature_configuration",
            doc = "Feature configuration to be queried.",
            positional = false,
            named = true),
        @Param(
            name = "action_name",
            doc =
                "Name of the action. Has to be one of the names in "
                    + "@bazel_tools//tools/build_defs/cc:action_names.bzl "
                    + "(https://github.com/bazelbuild/bazel/blob/master/tools/build_defs/cc/"
                    + "action_names.bzl)",
            named = true,
            positional = false),
      },
      useStarlarkThread = true)
  String getToolForAction(
      FeatureConfigurationT featureConfiguration, String actionName, StarlarkThread thread)
      throws EvalException;

  @StarlarkMethod(
      name = "get_execution_requirements",
      doc = "Returns execution requirements for given action.",
      parameters = {
        @Param(
            name = "feature_configuration",
            doc = "Feature configuration to be queried.",
            positional = false,
            named = true),
        @Param(
            name = "action_name",
            doc =
                "Name of the action. Has to be one of the names in "
                    + "@bazel_tools//tools/build_defs/cc:action_names.bzl "
                    + "(https://github.com/bazelbuild/bazel/blob/master/tools/build_defs/cc/"
                    + "action_names.bzl)",
            named = true,
            positional = false),
      },
      useStarlarkThread = true)
  Sequence<String> getExecutionRequirements(
      FeatureConfigurationT featureConfiguration, String actionName, StarlarkThread thread)
      throws EvalException;

  @StarlarkMethod(
      name = "is_enabled",
      doc = "Returns True if given feature is enabled in the feature configuration.",
      parameters = {
        @Param(
            name = "feature_configuration",
            doc = "Feature configuration to be queried.",
            positional = false,
            named = true),
        @Param(
            name = "feature_name",
            doc = "Name of the feature.",
            named = true,
            positional = false),
      },
      useStarlarkThread = true)
  boolean isEnabled(
      FeatureConfigurationT featureConfiguration, String featureName, StarlarkThread thread)
      throws EvalException;

  @StarlarkMethod(
      name = "action_is_enabled",
      doc = "Returns True if given action_config is enabled in the feature configuration.",
      parameters = {
        @Param(
            name = "feature_configuration",
            doc = "Feature configuration to be queried.",
            positional = false,
            named = true),
        @Param(
            name = "action_name",
            doc = "Name of the action_config.",
            named = true,
            positional = false),
      },
      useStarlarkThread = true)
  boolean actionIsEnabled(
      FeatureConfigurationT featureConfiguration, String actionName, StarlarkThread thread)
      throws EvalException;

  @StarlarkMethod(
      name = "get_memory_inefficient_command_line",
      doc =
          "Returns flattened command line flags for given action, using given variables for "
              + "expansion. Flattens nested sets and ideally should not be used, or at least "
              + "should not outlive analysis. Work on memory efficient function returning Args is "
              + "ongoing.",
      parameters = {
        @Param(
            name = "feature_configuration",
            doc = "Feature configuration to be queried.",
            positional = false,
            named = true),
        @Param(
            name = "action_name",
            doc =
                "Name of the action. Has to be one of the names in "
                    + "@bazel_tools//tools/build_defs/cc:action_names.bzl "
                    + "(https://github.com/bazelbuild/bazel/blob/master/tools/build_defs/cc/"
                    + "action_names.bzl)",
            named = true,
            positional = false),
        @Param(
            name = "variables",
            doc = "Build variables to be used for template expansions.",
            named = true,
            positional = false),
      },
      useStarlarkThread = true)
  Sequence<String> getCommandLine(
      FeatureConfigurationT featureConfiguration,
      String actionName,
      CcToolchainVariablesT variables,
      StarlarkThread thread)
      throws EvalException;

  @StarlarkMethod(
      name = "get_environment_variables",
      doc = "Returns environment variables to be set for given action.",
      parameters = {
        @Param(
            name = "feature_configuration",
            doc = "Feature configuration to be queried.",
            positional = false,
            named = true),
        @Param(
            name = "action_name",
            doc =
                "Name of the action. Has to be one of the names in "
                    + "@bazel_tools//tools/build_defs/cc:action_names.bzl "
                    + "(https://github.com/bazelbuild/bazel/blob/master/tools/build_defs/cc/"
                    + "action_names.bzl)",
            named = true,
            positional = false),
        @Param(
            name = "variables",
            doc = "Build variables to be used for template expansion.",
            positional = false,
            named = true),
      },
      useStarlarkThread = true)
  Dict<String, String> getEnvironmentVariable(
      FeatureConfigurationT featureConfiguration,
      String actionName,
      CcToolchainVariablesT variables,
      StarlarkThread thread)
      throws EvalException;

  @StarlarkMethod(
      name = "create_compile_variables",
      doc = "Returns variables used for compilation actions.",
      useStarlarkThread = true,
      parameters = {
        @Param(
            name = "cc_toolchain",
            doc = "cc_toolchain for which we are creating build variables.",
            positional = false,
            named = true),
        @Param(
            name = "feature_configuration",
            doc = "Feature configuration to be queried.",
            positional = false,
            named = true),
        @Param(
            name = "source_file",
            doc =
                "Optional source file for the compilation. Please prefer passing source_file here "
                    + "over appending it to the end of the command line generated from "
                    + "cc_common.get_memory_inefficient_command_line, as then it's in the power of "
                    + "the toolchain author to properly specify and position compiler flags.",
            named = true,
            positional = false,
            defaultValue = "None"),
        @Param(
            name = "output_file",
            doc =
                "Optional output file of the compilation. Please prefer passing output_file here "
                    + "over appending it to the end of the command line generated from "
                    + "cc_common.get_memory_inefficient_command_line, as then it's in the power of "
                    + "the toolchain author to properly specify and position compiler flags.",
            named = true,
            positional = false,
            defaultValue = "None"),
        @Param(
            name = "user_compile_flags",
            doc = "List of additional compilation flags (copts).",
            positional = false,
            named = true,
            defaultValue = "None",
            allowedTypes = {
              @ParamType(type = Sequence.class, generic1 = String.class),
              @ParamType(type = NoneType.class),
            }),
        @Param(
            name = "include_directories",
            doc = "Depset of include directories.",
            positional = false,
            named = true,
            defaultValue = "None",
            allowedTypes = {
              @ParamType(type = Depset.class),
              @ParamType(type = NoneType.class),
            }),
        @Param(
            name = "quote_include_directories",
            doc = "Depset of quote include directories.",
            positional = false,
            named = true,
            defaultValue = "None",
            allowedTypes = {
              @ParamType(type = Depset.class),
              @ParamType(type = NoneType.class),
            }),
        @Param(
            name = "system_include_directories",
            doc = "Depset of system include directories.",
            positional = false,
            named = true,
            defaultValue = "None",
            allowedTypes = {
              @ParamType(type = Depset.class),
              @ParamType(type = NoneType.class),
            }),
        @Param(
            name = "framework_include_directories",
            doc = "Depset of framework include directories.",
            positional = false,
            named = true,
            defaultValue = "None",
            allowedTypes = {
              @ParamType(type = Depset.class),
              @ParamType(type = NoneType.class),
            }),
        @Param(
            name = "preprocessor_defines",
            doc = "Depset of preprocessor defines.",
            positional = false,
            named = true,
            defaultValue = "None",
            allowedTypes = {
              @ParamType(type = Depset.class),
              @ParamType(type = NoneType.class),
            }),
        @Param(
            name = "thinlto_index",
            doc = "LTO index file path.",
            named = true,
            positional = false,
            defaultValue = "None",
            allowedTypes = {
              @ParamType(type = String.class),
              @ParamType(type = NoneType.class),
            }),
        @Param(
            name = "thinlto_input_bitcode_file",
            doc = "Bitcode file that is input to LTO backend.",
            named = true,
            positional = false,
            defaultValue = "None",
            allowedTypes = {
              @ParamType(type = String.class),
              @ParamType(type = NoneType.class),
            }),
        @Param(
            name = "thinlto_output_object_file",
            doc = "Object file that is output by LTO backend.",
            named = true,
            positional = false,
            defaultValue = "None",
            allowedTypes = {
              @ParamType(type = String.class),
              @ParamType(type = NoneType.class),
            }),
        @Param(
            name = "use_pic",
            doc = "When true the compilation will generate position independent code.",
            positional = false,
            named = true,
            defaultValue = "False"),
        // TODO(b/65151735): Remove once we migrate crosstools to features
        @Param(
            name = "add_legacy_cxx_options",
            doc = "Unused.",
            named = true,
            positional = false,
            defaultValue = "False"),
        @Param(
            name = "variables_extension",
            doc = "A dictionary of additional variables used by compile actions.",
            named = true,
            positional = false,
            allowedTypes = {@ParamType(type = Dict.class)},
            defaultValue = "unbound"),
        @Param(
            name = "strip_opts",
            documented = false,
            positional = false,
            named = true,
            defaultValue = "unbound",
            allowedTypes = {
              @ParamType(type = Sequence.class, generic1 = String.class),
              @ParamType(type = NoneType.class),
            }),
        @Param(
            name = "input_file",
            documented = false,
            named = true,
            positional = false,
            defaultValue = "unbound",
            allowedTypes = {
              @ParamType(type = String.class),
              @ParamType(type = NoneType.class),
            }),
      })
  CcToolchainVariablesT getCompileBuildVariables(
      CcToolchainProviderT ccToolchainProvider,
      FeatureConfigurationT featureConfiguration,
      Object sourceFile,
      Object outputFile,
      Object userCompileFlags,
      Object includeDirs,
      Object quoteIncludeDirs,
      Object systemIncludeDirs,
      Object frameworkIncludeDirs,
      Object defines,
      Object thinLtoIndex,
      Object thinLtoInputBitcodeFile,
      Object thinLtoOutputObjectFile,
      boolean usePic,
      boolean addLegacyCxxOptions,
      Object variablesExtension,
      Object stripOpts,
      Object inputFile,
      StarlarkThread thread)
      throws EvalException, InterruptedException;

  @StarlarkMethod(
      name = "create_link_variables",
      doc = "Returns link variables used for linking actions.",
      parameters = {
        @Param(
            name = "cc_toolchain",
            doc = "cc_toolchain for which we are creating build variables.",
            positional = false,
            named = true),
        @Param(
            name = "feature_configuration",
            doc = "Feature configuration to be queried.",
            positional = false,
            named = true),
        @Param(
            name = "library_search_directories",
            doc = "Depset of directories where linker will look for libraries at link time.",
            positional = false,
            named = true,
            defaultValue = "None",
            allowedTypes = {@ParamType(type = NoneType.class), @ParamType(type = Depset.class)}),
        @Param(
            name = "runtime_library_search_directories",
            doc = "Depset of directories where loader will look for libraries at runtime.",
            positional = false,
            named = true,
            defaultValue = "None",
            allowedTypes = {@ParamType(type = NoneType.class), @ParamType(type = Depset.class)}),
        @Param(
            name = "user_link_flags",
            doc = "List of additional link flags (linkopts).",
            positional = false,
            named = true,
            defaultValue = "None",
            allowedTypes = {@ParamType(type = NoneType.class), @ParamType(type = Sequence.class)}),
        @Param(
            name = "output_file",
            doc = "Optional output file path.",
            named = true,
            positional = false,
            defaultValue = "None"),
        @Param(
            name = "param_file",
            doc = "Optional param file path.",
            named = true,
            positional = false,
            defaultValue = "None"),
        @Param(
            name = "def_file",
            doc = "Optional .def file path.",
            named = true,
            positional = false,
            defaultValue = "None"),
        // TODO(b/65151735): Remove once we migrate crosstools to features
        @Param(
            name = "is_using_linker",
            doc =
                "True when using linker, False when archiver. Caller is responsible for keeping "
                    + "this in sync with action name used (is_using_linker = True for linking "
                    + "executable or dynamic library, is_using_linker = False for archiving static "
                    + "library).",
            named = true,
            positional = false,
            defaultValue = "True"),
        // TODO(b/65151735): Remove once we migrate crosstools to features
        @Param(
            name = "is_linking_dynamic_library",
            doc =
                "True when creating dynamic library, False when executable or static library. "
                    + "Caller is responsible for keeping this in sync with action name used. "
                    + ""
                    + "This field will be removed once b/65151735 is fixed.",
            named = true,
            positional = false,
            defaultValue = "False"),
        @Param(
            name = "must_keep_debug",
            doc =
                "When set to False, bazel will expose 'strip_debug_symbols' variable, which is "
                    + "usually used to use the linker to strip debug symbols from the output file.",
            named = true,
            positional = false,
            defaultValue = "True"),
        @Param(
            name = "use_test_only_flags",
            doc = "When set to true, 'is_cc_test' variable will be set.",
            named = true,
            positional = false,
            defaultValue = "False"),
        // TODO(b/65151735): Remove once we migrate crosstools to features
        @Param(
            name = "is_static_linking_mode",
            doc = "Unused.",
            named = true,
            positional = false,
            defaultValue = "True"),
      },
      useStarlarkThread = true)
  CcToolchainVariablesT getLinkBuildVariables(
      CcToolchainProviderT ccToolchainProvider,
      FeatureConfigurationT featureConfiguration,
      Object librarySearchDirectories,
      Object runtimeLibrarySearchDirectories,
      Object userLinkFlags,
      Object outputFile,
      Object paramFile,
      Object defFile,
      boolean isUsingLinkerNotArchiver,
      boolean isCreatingSharedLibrary,
      boolean mustKeepDebug,
      boolean useTestOnlyFlags,
      boolean isStaticLinkingMode,
      StarlarkThread thread)
      throws EvalException, InterruptedException;

  @StarlarkMethod(name = "empty_variables", documented = false, useStarlarkThread = true)
  CcToolchainVariablesT getVariables(StarlarkThread thread) throws EvalException;

  @StarlarkMethod(
      name = "create_library_to_link",
      doc = "Creates <code>LibraryToLink</code>",
      useStarlarkThread = true,
      parameters = {
        @Param(
            name = "actions",
            positional = false,
            named = true,
            doc = "<code>actions</code> object."),
        @Param(
            name = "feature_configuration",
            doc = "<code>feature_configuration</code> to be queried.",
            defaultValue = "None",
            positional = false,
            named = true),
        @Param(
            name = "cc_toolchain",
            doc = "<code>CcToolchainInfo</code> provider to be used.",
            defaultValue = "None",
            positional = false,
            named = true),
        @Param(
            name = "static_library",
            doc = "<code>File</code> of static library to be linked.",
            positional = false,
            named = true,
            defaultValue = "None",
            allowedTypes = {
              @ParamType(type = FileApi.class),
              @ParamType(type = NoneType.class),
            }),
        @Param(
            name = "pic_static_library",
            doc = "<code>File</code> of pic static library to be linked.",
            positional = false,
            named = true,
            defaultValue = "None",
            allowedTypes = {
              @ParamType(type = FileApi.class),
              @ParamType(type = NoneType.class),
            }),
        @Param(
            name = "dynamic_library",
            doc =
                "<code>File</code> of dynamic library to be linked. Always used for runtime "
                    + "and used for linking if <code>interface_library</code> is not passed.",
            positional = false,
            named = true,
            defaultValue = "None",
            allowedTypes = {
              @ParamType(type = FileApi.class),
              @ParamType(type = NoneType.class),
            }),
        @Param(
            name = "interface_library",
            doc = "<code>File</code> of interface library to be linked.",
            positional = false,
            named = true,
            defaultValue = "None",
            allowedTypes = {
              @ParamType(type = FileApi.class),
              @ParamType(type = NoneType.class),
            }),
        @Param(
            name = "pic_objects",
            doc = "Experimental, do not use",
            positional = false,
            named = true,
            defaultValue = "unbound",
            allowedTypes = {@ParamType(type = Sequence.class, generic1 = FileApi.class)}),
        @Param(
            name = "objects",
            doc = "Experimental, do not use",
            positional = false,
            named = true,
            defaultValue = "unbound",
            allowedTypes = {@ParamType(type = Sequence.class, generic1 = FileApi.class)}),
        @Param(
            name = "alwayslink",
            doc = "Whether to link the static library/objects in the --whole_archive block.",
            positional = false,
            named = true,
            defaultValue = "False"),
        @Param(
            name = "dynamic_library_symlink_path",
            doc =
                "Override the default path of the dynamic library link in the solib directory. "
                    + "Empty string to use the default.",
            positional = false,
            named = true,
            allowedTypes = {
              @ParamType(type = String.class),
            },
            defaultValue = "''"),
        @Param(
            name = "interface_library_symlink_path",
            doc =
                "Override the default path of the interface library link in the solib directory. "
                    + "Empty string to use the default.",
            positional = false,
            named = true,
            defaultValue = "''"),
        @Param(
            name = "must_keep_debug",
            documented = false,
            positional = false,
            named = true,
            defaultValue = "unbound"),
      })
  LibraryToLinkT createLibraryLinkerInput(
      Object actions,
      Object featureConfiguration,
      Object ccToolchainProvider,
      Object staticLibrary,
      Object picStaticLibrary,
      Object dynamicLibrary,
      Object interfaceLibrary,
      Object picObjectFiles, // Sequence<Artifact> expected
      Object nopicObjectFiles, // Sequence<Artifact> expected
      boolean alwayslink,
      String dynamicLibraryPath,
      String interfaceLibraryPath,
      Object mustKeepDebug,
      StarlarkThread thread)
      throws EvalException, InterruptedException;

  @StarlarkMethod(
      name = "create_linker_input",
      doc = "Creates a <code>LinkerInput</code>.",
      useStarlarkThread = true,
      parameters = {
        @Param(
            name = "owner",
            doc = "The label of the target that produced all files used in this input.",
            positional = false,
            named = true),
        @Param(
            name = "libraries",
            doc = "List of <code>LibraryToLink</code>.",
            positional = false,
            named = true,
            defaultValue = "None",
            allowedTypes = {@ParamType(type = NoneType.class), @ParamType(type = Depset.class)}),
        @Param(
            name = "user_link_flags",
            doc =
                "User link flags passed as strings. Accepts either [String], [[String]] or"
                    + " depset(String). The latter is discouraged as it's only kept for"
                    + " compatibility purposes, the depset is flattened. If you want to propagate"
                    + " user_link_flags via unflattened depsets() wrap them in a LinkerInput so"
                    + " that they are not flattened till the end.",
            positional = false,
            named = true,
            defaultValue = "None",
            allowedTypes = {
              @ParamType(type = NoneType.class),
              @ParamType(type = Depset.class, generic1 = String.class),
              @ParamType(type = Sequence.class, generic1 = String.class)
            }),
        @Param(
            name = "additional_inputs",
            doc = "For additional inputs to the linking action, e.g.: linking scripts.",
            positional = false,
            named = true,
            defaultValue = "None",
            allowedTypes = {@ParamType(type = NoneType.class), @ParamType(type = Depset.class)}),
        @Param(
            name = "linkstamps",
            documented = false,
            positional = false,
            named = true,
            defaultValue = "unbound",
            allowedTypes = {@ParamType(type = NoneType.class), @ParamType(type = Depset.class)}),
      })
  LinkerInputT createLinkerInput(
      Label owner,
      Object librariesToLinkObject,
      Object userLinkFlagsObject,
      Object nonCodeInputs,
      Object linkstamps,
      StarlarkThread thread)
      throws EvalException, InterruptedException;

  @StarlarkMethod(
      name = "check_experimental_cc_shared_library",
      doc = "DO NOT USE. This is to guard use of cc_shared_library.",
      useStarlarkThread = true,
      documented = false)
  boolean checkExperimentalCcSharedLibrary(StarlarkThread thread) throws EvalException;

  @StarlarkMethod(
<<<<<<< HEAD
      name = "check_experimental_cc_static_library",
      doc = "DO NOT USE. This is to guard use of cc_static_library.",
      useStarlarkThread = true,
      documented = false)
  boolean checkExperimentalCcStaticLibrary(StarlarkThread thread) throws EvalException;
=======
      name = "incompatible_disable_objc_library_transition",
      useStarlarkThread = true,
      documented = false)
  boolean getIncompatibleDisableObjcLibraryTransition(StarlarkThread thread) throws EvalException;
>>>>>>> 491284b0

  @StarlarkMethod(
      name = "create_linking_context",
      doc = "Creates a <code>LinkingContext</code>.",
      useStarlarkThread = true,
      parameters = {
        @Param(
            name = "linker_inputs",
            doc = "Depset of <code>LinkerInput</code>.",
            positional = false,
            named = true,
            defaultValue = "None",
            allowedTypes = {@ParamType(type = NoneType.class), @ParamType(type = Depset.class)}),
        @Param(
            name = "libraries_to_link",
            doc = "List of <code>LibraryToLink</code>.",
            positional = false,
            named = true,
            disableWithFlag = BuildLanguageOptions.INCOMPATIBLE_REQUIRE_LINKER_INPUT_CC_API,
            defaultValue = "None",
            valueWhenDisabled = "None",
            allowedTypes = {@ParamType(type = NoneType.class), @ParamType(type = Sequence.class)}),
        @Param(
            name = "user_link_flags",
            doc = "List of user link flags passed as strings.",
            positional = false,
            named = true,
            disableWithFlag = BuildLanguageOptions.INCOMPATIBLE_REQUIRE_LINKER_INPUT_CC_API,
            defaultValue = "None",
            valueWhenDisabled = "None",
            allowedTypes = {@ParamType(type = NoneType.class), @ParamType(type = Sequence.class)}),
        @Param(
            name = "additional_inputs",
            doc = "For additional inputs to the linking action, e.g.: linking scripts.",
            positional = false,
            named = true,
            disableWithFlag = BuildLanguageOptions.INCOMPATIBLE_REQUIRE_LINKER_INPUT_CC_API,
            defaultValue = "None",
            valueWhenDisabled = "None",
            allowedTypes = {@ParamType(type = NoneType.class), @ParamType(type = Sequence.class)}),
        @Param(
            name = "extra_link_time_library",
            documented = false,
            positional = false,
            named = true,
            defaultValue = "unbound",
            allowedTypes = {
              @ParamType(type = ExtraLinkTimeLibraryApi.class),
              @ParamType(type = NoneType.class)
            })
      })
  LinkingContextT createCcLinkingInfo(
      Object linkerInputs,
      Object librariesToLinkObject,
      Object userLinkFlagsObject,
      Object nonCodeInputs, // <FileT> expected
      Object extraLinkTimeLibraryObject,
      StarlarkThread thread)
      throws EvalException, InterruptedException;

  @StarlarkMethod(
      name = "create_compilation_context",
      doc = "Creates a <code>CompilationContext</code>.",
      useStarlarkThread = true,
      parameters = {
        @Param(
            name = "headers",
            doc = "Set of headers needed to compile this target",
            positional = false,
            named = true,
            defaultValue = "unbound"),
        @Param(
            name = "system_includes",
            doc =
                "Set of search paths for header files referenced by angle brackets, i.e. "
                    + "#include &lt;foo/bar/header.h&gt;. They can be either relative to the exec "
                    + "root or absolute. Usually passed with -isystem",
            positional = false,
            named = true,
            defaultValue = "unbound"),
        @Param(
            name = "includes",
            doc =
                "Set of search paths for header files referenced both by angle bracket and quotes."
                    + "Usually passed with -I",
            positional = false,
            named = true,
            defaultValue = "unbound"),
        @Param(
            name = "quote_includes",
            doc =
                "Set of search paths for header files referenced by quotes, i.e. "
                    + "#include \"foo/bar/header.h\". They can be either relative to the exec "
                    + "root or absolute. Usually passed with -iquote",
            positional = false,
            named = true,
            defaultValue = "unbound"),
        @Param(
            name = "framework_includes",
            doc = "Set of framework search paths for header files (Apple platform only)",
            positional = false,
            named = true,
            defaultValue = "unbound"),
        @Param(
            name = "defines",
            doc =
                "Set of defines needed to compile this target. Each define is a string. Propagated"
                    + " transitively to dependents.",
            positional = false,
            named = true,
            defaultValue = "unbound"),
        @Param(
            name = "local_defines",
            doc =
                "Set of defines needed to compile this target. Each define is a string. Not"
                    + " propagated transitively to dependents.",
            positional = false,
            named = true,
            defaultValue = "unbound"),
        @Param(
            name = "direct_textual_headers",
            documented = false,
            positional = false,
            named = true,
            defaultValue = "[]"),
        @Param(
            name = "direct_public_headers",
            documented = false,
            positional = false,
            named = true,
            defaultValue = "[]"),
        @Param(
            name = "direct_private_headers",
            documented = false,
            positional = false,
            named = true,
            defaultValue = "[]"),
        @Param(
            name = "purpose",
            documented = false,
            positional = false,
            named = true,
            defaultValue = "unbound"),
        @Param(
            name = "module_map",
            documented = false,
            positional = false,
            named = true,
            defaultValue = "unbound"),
        @Param(
            name = "actions",
            documented = false,
            positional = false,
            named = true,
            defaultValue = "unbound"),
        @Param(
            name = "label",
            documented = false,
            positional = false,
            named = true,
            defaultValue = "unbound"),
        @Param(
            name = "external_includes",
            documented = false,
            positional = false,
            named = true,
            defaultValue = "unbound"),
        @Param(
            name = "virtual_to_original_headers",
            documented = false,
            positional = false,
            named = true,
            defaultValue = "unbound"),
        @Param(
            name = "dependent_cc_compilation_contexts",
            documented = false,
            positional = false,
            named = true,
            defaultValue = "unbound"),
        @Param(
            name = "non_code_inputs",
            documented = false,
            positional = false,
            named = true,
            defaultValue = "unbound"),
        @Param(
            name = "loose_hdrs_dirs",
            documented = false,
            positional = false,
            named = true,
            defaultValue = "unbound"),
        @Param(
            name = "headers_checking_mode",
            documented = false,
            positional = false,
            named = true,
            defaultValue = "unbound"),
        @Param(
            name = "propagate_module_map_to_compile_action",
            documented = false,
            positional = false,
            named = true,
            defaultValue = "unbound"),
        @Param(
            name = "pic_header_module",
            documented = false,
            positional = false,
            named = true,
            defaultValue = "unbound"),
        @Param(
            name = "header_module",
            documented = false,
            positional = false,
            named = true,
            defaultValue = "unbound"),
        @Param(
            name = "separate_module_headers",
            documented = false,
            positional = false,
            named = true,
            defaultValue = "unbound"),
        @Param(
            name = "separate_module",
            documented = false,
            positional = false,
            named = true,
            defaultValue = "unbound"),
        @Param(
            name = "separate_pic_module",
            documented = false,
            positional = false,
            named = true,
            defaultValue = "unbound"),
        @Param(
            name = "add_public_headers_to_modular_headers",
            documented = false,
            positional = false,
            named = true,
            defaultValue = "unbound"),
      })
  CompilationContextT createCcCompilationContext(
      Object headers,
      Object systemIncludes,
      Object includes,
      Object quoteIncludes,
      Object frameworkIncludes,
      Object defines,
      Object localDefines,
      Sequence<?> directTextualHdrs,
      Sequence<?> directPublicHdrs,
      Sequence<?> directPrivateHdrs,
      Object purpose,
      Object moduleMap,
      Object actionFactoryForMiddlemanOwnerAndConfiguration,
      Object labelForMiddlemanNameObject,
      Object externalIncludes,
      Object virtualToOriginalHeaders,
      Sequence<?> dependentCcCompilationContexts,
      Sequence<?> nonCodeInputs,
      Sequence<?> looseHdrsDirs,
      String headersCheckingMode,
      Boolean propagateModuleMapToCompileAction,
      Object picHeaderModule,
      Object headerModule,
      Sequence<?> separateModuleHeaders,
      Object separateModule,
      Object separatePicModule,
      Object addPublicHeadersToModularHeaders,
      StarlarkThread thread)
      throws EvalException;

  @StarlarkMethod(
      name = "create_module_map",
      documented = false,
      doc = "Creates a <code>CcModuleMap</code>.",
      useStarlarkThread = true,
      parameters = {
        @Param(name = "file", positional = false, named = true),
        @Param(
            name = "umbrella_header",
            positional = false,
            named = true,
            defaultValue = "None",
            allowedTypes = {@ParamType(type = FileApi.class), @ParamType(type = NoneType.class)}),
        @Param(name = "name", positional = false, named = true),
      })
  CppModuleMapT createCppModuleMap(
      FileT file, Object umbrellaHeader, String name, StarlarkThread thread) throws EvalException;

  // TODO(b/65151735): Remove when cc_flags is entirely set from features.
  // This should only be called from the cc_flags_supplier rule.
  @StarlarkMethod(
      name = "legacy_cc_flags_make_variable_do_not_use",
      documented = false,
      parameters = {
        @Param(
            name = "cc_toolchain",
            doc = "C++ toolchain provider to be used.",
            positional = false,
            named = true)
      },
      useStarlarkThread = true)
  String legacyCcFlagsMakeVariable(CcToolchainProviderT ccToolchain, StarlarkThread thread)
      throws EvalException;

  @StarlarkMethod(
      name = "is_cc_toolchain_resolution_enabled_do_not_use",
      documented = false,
      parameters = {
        @Param(name = "ctx", positional = false, named = true, doc = "The rule context."),
      },
      doc = "Returns true if the --incompatible_enable_cc_toolchain_resolution flag is enabled.",
      useStarlarkThread = true)
  boolean isCcToolchainResolutionEnabled(StarlarkRuleContextT ruleContext, StarlarkThread thread)
      throws EvalException;

  @StarlarkMethod(
      name = "create_cc_toolchain_config_info",
      doc = "Creates a <code>CcToolchainConfigInfo</code> provider",
      useStarlarkThread = true,
      parameters = {
        @Param(name = "ctx", positional = false, named = true, doc = "The rule context."),
        @Param(
            name = "features",
            positional = false,
            named = true,
            defaultValue = "[]",
            doc =
                "Contains all flag specifications for one"
                    + " feature.<p>Arguments:</p><p><code>name</code>: The feature's name. It is"
                    + " possible to introduce a feature without a change to Bazel by adding a"
                    + " 'feature' section to the toolchain and adding the corresponding string as"
                    + " feature in the <code>BUILD</code> file.</p><p><code>enabled</code>: If"
                    + " 'True', this feature is enabled unless a rule type explicitly marks it as"
                    + " unsupported.</p><p><code>flag_sets</code>: A FlagSet list. If the given"
                    + " feature is enabled, the flag sets will be applied for the actions are"
                    + " specified for. </p><p><code>env_sets</code>: an EnvSet list. If the given"
                    + " feature is enabled, the env sets will be applied for the actions they are"
                    + " specified for. </p><p><code>requires</code>: A list of feature sets"
                    + " defining when this feature is supported by the  toolchain. The feature is"
                    + " supported if any of the feature sets fully apply, that is, when all"
                    + " features of a feature set are enabled. If <code>requires</code> is omitted,"
                    + " the feature is supported independently of which other features are enabled."
                    + " Use this for example to filter flags depending on the build mode enabled"
                    + " (opt / fastbuild / dbg). </p><p><code>implies</code>: A string list of"
                    + " features or action configs that are automatically enabled when this feature"
                    + " is enabled. If any of the implied features or action configs cannot be"
                    + " enabled, this feature will (silently) not be enabled either."
                    + " </p><p><code>provides</code>: A list of names this feature conflicts with."
                    + " </p>A feature cannot be enabled if:</br>- <code>provides</code> contains"
                    + " the name of a different feature or action config that we want to"
                    + " enable.</br>- <code>provides</code> contains the same value as a 'provides'"
                    + " in a different feature or action config that we want to enable. Use this in"
                    + " order to ensure that incompatible features cannot be accidentally activated"
                    + " at the same time, leading to hard to diagnose compiler errors."),
        @Param(
            name = "action_configs",
            positional = false,
            named = true,
            defaultValue = "[]",
            doc =
                "An action config corresponds to a Bazel action, and allows selection of a tool"
                    + " based on activated features. Action config activation occurs by the same"
                    + " semantics as features: a feature can 'require' or 'imply' an action config"
                    + " in the same way that it would another"
                    + " feature.<p>Arguments:</p><p><code>action_name</code>: The name of the Bazel"
                    + " action that this config applies to, e.g. 'c-compile' or"
                    + " 'c-module-compile'.</p><p><code>enabled</code>: If 'True', this action is"
                    + " enabled unless a rule type explicitly marks it as"
                    + " unsupported.</p><p><code>tools</code>: The tool applied to the action will"
                    + " be the first tool with a feature set that matches the feature"
                    + " configuration.  An error will be thrown if no tool matches a provided"
                    + " feature configuration - for that reason, it's a good idea to provide a"
                    + " default tool with an empty feature set.</p><p><code>flag_sets</code>: If"
                    + " the given action config is enabled, the flag sets will be applied to the"
                    + " corresponding action.</p><p><code>implies</code>: A list of features or"
                    + " action configs that are automatically enabled when this action config is"
                    + " enabled. If any of the implied features or action configs cannot be"
                    + " enabled, this action config will (silently) not be enabled either.</p>"),
        @Param(
            name = "artifact_name_patterns",
            positional = false,
            named = true,
            defaultValue = "[]",
            doc =
                "The name for an artifact of a given category of input or output artifacts to an"
                    + " action.<p>Arguments:</p><p><code>category_name</code>: The category of"
                    + " artifacts that this selection applies to. This field is compared against a"
                    + " list of categories defined in Bazel. Example categories include"
                    + " \"linked_output\" or the artifact for this selection. Together with the"
                    + " extension it is used to create an artifact name based on the target"
                    + " name.</p><p><code>extension</code>: The extension for creating the artifact"
                    + " for this selection. Together with the prefix it is used to create an"
                    + " artifact name based on the target name.</p>"),
        @Param(
            name = "cxx_builtin_include_directories",
            positional = false,
            named = true,
            defaultValue = "[]",
            doc =
                "<p>Built-in include directories for C++ compilation. These should be the exact "
                    + "paths used by the compiler, and are generally relative to the exec root.</p>"
                    + "<p>The paths used by the compiler can be determined by 'gcc -E -xc++ - -v'."
                    + "</p><p>We currently use the C++ paths also for C compilation, which is safe "
                    + "as long as there are no name clashes between C++ and C header files.</p>"
                    + "<p>Relative paths are resolved relative to the configuration file directory."
                    + "</p><p>If the compiler has --sysroot support, then these paths should use "
                    + "%sysroot% rather than the include path, and specify the sysroot attribute "
                    + "in order to give blaze the information necessary to make the correct "
                    + "replacements.</p>"),
        @Param(
            name = "toolchain_identifier",
            positional = false,
            named = true,
            doc =
                "<p>The unique identifier of the toolchain within the crosstool release. It must "
                    + "be possible to use this as a directory name in a path.</p>"
                    + "<p>It has to match the following regex: [a-zA-Z_][\\.\\- \\w]*</p>"),
        @Param(
            name = "host_system_name",
            positional = false,
            defaultValue = "None",
            allowedTypes = {@ParamType(type = String.class), @ParamType(type = NoneType.class)},
            named = true,
            doc = "Ignored."),
        @Param(
            name = "target_system_name",
            positional = false,
            named = true,
            doc = "The GNU System Name."),
        @Param(
            name = "target_cpu",
            positional = false,
            named = true,
            doc = "The target architecture string."),
        @Param(
            name = "target_libc",
            positional = false,
            named = true,
            doc = "The libc version string (e.g. \"glibc-2.2.2\")."),
        @Param(
            name = "compiler",
            positional = false,
            named = true,
            doc = "The compiler version string (e.g. \"gcc-4.1.1\")."),
        @Param(
            name = "abi_version",
            positional = false,
            defaultValue = "None",
            allowedTypes = {@ParamType(type = String.class), @ParamType(type = NoneType.class)},
            named = true,
            doc = "The abi in use, which is a gcc version. E.g.: \"gcc-3.4\""),
        @Param(
            name = "abi_libc_version",
            positional = false,
            defaultValue = "None",
            allowedTypes = {@ParamType(type = String.class), @ParamType(type = NoneType.class)},
            named = true,
            doc = "The glibc version used by the abi we're using."),
        @Param(
            name = "tool_paths",
            positional = false,
            named = true,
            defaultValue = "[]",
            doc =
                "Tool locations.<p>Arguments:</p><p><code>name</code>: Name of the"
                    + " tool.</p><p><code>path</code>: Location of the tool; Can be absolute path"
                    + " (in case of non hermetic toolchain), or path relative to the cc_toolchain's"
                    + " package.</p>"),
        @Param(
            name = "make_variables",
            positional = false,
            named = true,
            defaultValue = "[]",
            doc = "A make variable that is made accessible to rules."),
        @Param(
            name = "builtin_sysroot",
            positional = false,
            defaultValue = "None",
            allowedTypes = {@ParamType(type = String.class), @ParamType(type = NoneType.class)},
            named = true,
            doc =
                "The built-in sysroot. If this attribute is not present, Bazel does not "
                    + "allow using a different sysroot, i.e. through the --grte_top option."),
        @Param(
            name = "cc_target_os",
            positional = false,
            defaultValue = "None",
            allowedTypes = {@ParamType(type = String.class), @ParamType(type = NoneType.class)},
            named = true,
            doc = "Internal purpose only, do not use."),
      })
  CcToolchainConfigInfoT ccToolchainConfigInfoFromStarlark(
      StarlarkRuleContextT starlarkRuleContext,
      Sequence<?> features, // <StructApi> expected
      Sequence<?> actionConfigs, // <StructApi> expected
      Sequence<?> artifactNamePatterns, // <StructApi> expected
      Sequence<?> cxxBuiltInIncludeDirectories, // <String> expected
      String toolchainIdentifier,
      Object hostSystemName,
      String targetSystemName,
      String targetCpu,
      String targetLibc,
      String compiler,
      Object abiVersion,
      Object abiLibcVersion,
      Sequence<?> toolPaths, // <StructApi> expected
      Sequence<?> makeVariables, // <StructApi> expected
      Object builtinSysroot,
      Object ccTargetOs,
      StarlarkThread thread)
      throws EvalException;

  @StarlarkMethod(
      name = "create_linking_context_from_compilation_outputs",
      doc =
          "Should be used for creating library rules that can propagate information downstream in"
              + " order to be linked later by a top level rule that does transitive linking to"
              + " create an executable or dynamic library. Returns tuple of "
              + "(<code>CcLinkingContext</code>, <code>CcLinkingOutputs</code>).",
      useStarlarkThread = true,
      parameters = {
        @Param(
            name = "actions",
            positional = false,
            named = true,
            doc = "<code>actions</code> object."),
        @Param(
            name = "feature_configuration",
            doc = "<code>feature_configuration</code> to be queried.",
            positional = false,
            named = true),
        @Param(
            name = "cc_toolchain",
            doc = "<code>CcToolchainInfo</code> provider to be used.",
            positional = false,
            named = true),
        @Param(
            name = "compilation_outputs",
            doc = "Compilation outputs containing object files to link.",
            positional = false,
            named = true),
        @Param(
            name = "user_link_flags",
            doc = "Additional list of linking options.",
            positional = false,
            named = true,
            defaultValue = "[]"),
        @Param(
            name = "linking_contexts",
            doc =
                "Libraries from dependencies. These libraries will be linked into the output "
                    + "artifact of the link() call, be it a binary or a library.",
            positional = false,
            named = true,
            defaultValue = "[]"),
        @Param(
            name = "name",
            doc =
                "This is used for naming the output artifacts of actions created by this "
                    + "method.",
            positional = false,
            named = true),
        @Param(
            name = "language",
            doc = "Only C++ supported for now. Do not use this parameter.",
            positional = false,
            named = true,
            defaultValue = "'c++'"),
        @Param(
            name = "alwayslink",
            doc = "Whether this library should always be linked.",
            positional = false,
            named = true,
            defaultValue = "False"),
        @Param(
            name = "additional_inputs",
            doc = "For additional inputs to the linking action, e.g.: linking scripts.",
            positional = false,
            named = true,
            defaultValue = "[]"),
        @Param(
            name = "disallow_static_libraries",
            doc = "Whether static libraries should be created.",
            positional = false,
            named = true,
            defaultValue = "False"),
        @Param(
            name = "disallow_dynamic_library",
            doc = "Whether a dynamic library should be created.",
            positional = false,
            named = true,
            defaultValue = "False"),
        @Param(
            name = "variables_extension",
            positional = false,
            named = true,
            documented = false,
            allowedTypes = {@ParamType(type = Dict.class)},
            defaultValue = "unbound"),
        @Param(
            name = "stamp",
            positional = false,
            named = true,
            documented = false,
            defaultValue = "unbound"),
        @Param(
            name = "linked_dll_name_suffix",
            positional = false,
            named = true,
            documented = false,
            defaultValue = "unbound"),
        @Param(
            name = "win_def_file",
            documented = false,
            positional = false,
            named = true,
            defaultValue = "unbound"),
        @Param(
            name = "test_only_target",
            positional = false,
            named = true,
            documented = false,
            allowedTypes = {@ParamType(type = Boolean.class)},
            defaultValue = "unbound"),
      })
  Tuple createLinkingContextFromCompilationOutputs(
      StarlarkActionFactoryT starlarkActionFactoryApi,
      FeatureConfigurationT starlarkFeatureConfiguration,
      CcToolchainProviderT starlarkCcToolchainProvider,
      CompilationOutputsT compilationOutputs,
      Sequence<?> userLinkFlags, // <String> expected
      Sequence<?> linkingContexts, // <LinkingContextT> expected
      String name,
      String language,
      boolean alwayslink,
      Sequence<?> additionalInputs, // <FileT> expected
      boolean disallowStaticLibraries,
      boolean disallowDynamicLibraries,
      Object variablesExtension,
      Object stamp,
      Object linkedDllNameSuffix,
      Object winDefFile,
      Object testOnlyTarget,
      StarlarkThread thread)
      throws InterruptedException, EvalException;

  @StarlarkMethod(
      name = "create_debug_context",
      doc = "Create debug context",
      documented = false,
      useStarlarkThread = true,
      parameters = {
        @Param(name = "compilation_outputs", positional = true, named = false, defaultValue = "[]"),
      })
  DebugInfoT createCcDebugInfoFromStarlark(
      CompilationOutputsT compilationOutputs, StarlarkThread thread) throws EvalException;

  @StarlarkMethod(
      name = "merge_debug_context",
      doc = "Merge debug contexts",
      documented = false,
      useStarlarkThread = true,
      parameters = {
        @Param(name = "debug_contexts", defaultValue = "[]"),
      })
  DebugInfoT mergeCcDebugInfoFromStarlark(
      Sequence<?> debugInfos, // <DebugInfoT> expected
      StarlarkThread thread)
      throws EvalException;

  @StarlarkMethod(
      name = "create_lto_backend_artifacts",
      documented = false,
      useStarlarkThread = true,
      parameters = {
        @Param(name = "ctx", positional = false, named = true, documented = false),
        @Param(
            name = "lto_output_root_prefix",
            positional = false,
            named = true,
            documented = false),
        @Param(name = "lto_obj_root_prefix", positional = false, named = true, documented = false),
        @Param(name = "bitcode_file", positional = false, named = true, documented = false),
        @Param(
            name = "feature_configuration",
            positional = false,
            named = true,
            documented = false),
        @Param(name = "cc_toolchain", positional = false, named = true, documented = false),
        @Param(name = "fdo_context", positional = false, named = true, documented = false),
        @Param(name = "use_pic", positional = false, named = true, documented = false),
        @Param(
            name = "should_create_per_object_debug_info",
            positional = false,
            named = true,
            documented = false),
        @Param(name = "argv", positional = false, named = true, documented = false),
      })
  LtoBackendArtifactsT createLtoBackendArtifacts(
      StarlarkRuleContextT starlarkRuleContext,
      String ltoOutputRootPrefixString,
      String ltoObjRootPrefixString,
      FileT bitcodeFile,
      FeatureConfigurationT featureConfigurationForStarlark,
      CcToolchainProviderT ccToolchain,
      FdoContextT fdoContext,
      boolean usePic,
      boolean shouldCreatePerObjectDebugInfo,
      Sequence<?> argv,
      StarlarkThread thread)
      throws EvalException, InterruptedException;

  @StarlarkMethod(
      name = "merge_compilation_contexts",
      doc = "Merges multiple <code>CompilationContexts</code>s into one.",
      useStarlarkThread = true,
      parameters = {
        @Param(
            name = "compilation_contexts",
            doc =
                "List of <code>CompilationContexts</code>s to be merged. The headers of each "
                    + "context will be exported by the direct fields in the returned provider.",
            positional = false,
            named = true,
            defaultValue = "[]"),
        // There is an inconsistency in naming compilation_context parameter of this method
        // should be named - exported_compilation_contexts and non_exported_compilation_contexts
        // should be named compilation_contexts. Because compilation_contexts is already
        // mistakenly named(cl/373784770) I've decided to go with the non_exported
        // prefix to keep things consistent.
        @Param(
            name = "non_exported_compilation_contexts",
            documented = false,
            positional = false,
            named = true,
            defaultValue = "[]"),
      })
  CompilationContextT mergeCompilationContexts(
      Sequence<?> compilationContexts, // <CcCompilationContextApi> expected
      Sequence<?> nonExportedCompilationContexts, // <CcCompilationContextApi> expected
      StarlarkThread thread)
      throws EvalException;

  @StarlarkMethod(
      name = "get_tool_requirement_for_action",
      documented = false,
      useStarlarkThread = true,
      parameters = {
        @Param(name = "feature_configuration", positional = false, named = true),
        @Param(name = "action_name", named = true, positional = false),
      })
  Sequence<String> getToolRequirementForAction(
      FeatureConfigurationT featureConfiguration, String actionName, StarlarkThread thread)
      throws EvalException;
}<|MERGE_RESOLUTION|>--- conflicted
+++ resolved
@@ -1111,18 +1111,17 @@
   boolean checkExperimentalCcSharedLibrary(StarlarkThread thread) throws EvalException;
 
   @StarlarkMethod(
-<<<<<<< HEAD
       name = "check_experimental_cc_static_library",
       doc = "DO NOT USE. This is to guard use of cc_static_library.",
       useStarlarkThread = true,
       documented = false)
   boolean checkExperimentalCcStaticLibrary(StarlarkThread thread) throws EvalException;
-=======
+
+  @StarlarkMethod(
       name = "incompatible_disable_objc_library_transition",
       useStarlarkThread = true,
       documented = false)
   boolean getIncompatibleDisableObjcLibraryTransition(StarlarkThread thread) throws EvalException;
->>>>>>> 491284b0
 
   @StarlarkMethod(
       name = "create_linking_context",
