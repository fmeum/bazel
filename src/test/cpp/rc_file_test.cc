--- conflicted
+++ resolved
@@ -861,15 +861,8 @@
 TEST_F(BlazercImportTest,
        BazelRcTryImportDoesNotFailForInvalidPosixPathOnWindows) {
   std::string workspace_rc;
-<<<<<<< HEAD
-  ASSERT_TRUE(
-          SetUpWorkspaceRcFile("try-import /mnt/shared/defaults.bazelrc", &workspace_rc));
-=======
   ASSERT_TRUE(SetUpWorkspaceRcFile("try-import /mnt/shared/defaults.bazelrc",
-                                   &workspace_rc));
-
-
->>>>>>> d9e11cd2
+          &workspace_rc));
   const std::vector<std::string> args = {"bazel", "build"};
   ParseOptionsAndCheckOutput(args, blaze_exit_code::SUCCESS, "", "");
 }
