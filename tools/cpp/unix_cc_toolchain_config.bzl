# Copyright 2019 The Bazel Authors. All rights reserved.
#
# Licensed under the Apache License, Version 2.0 (the "License");
# you may not use this file except in compliance with the License.
# You may obtain a copy of the License at
#
#    http://www.apache.org/licenses/LICENSE-2.0
#
# Unless required by applicable law or agreed to in writing, software
# distributed under the License is distributed on an "AS IS" BASIS,
# WITHOUT WARRANTIES OR CONDITIONS OF ANY KIND, either express or implied.
# See the License for the specific language governing permissions and
# limitations under the License.

"""A Starlark cc_toolchain configuration rule"""

load(
    "@bazel_tools//tools/cpp:cc_toolchain_config_lib.bzl",
    "action_config",
    "artifact_name_pattern",
    "env_entry",
    "env_set",
    "feature",
    "feature_set",
    "flag_group",
    "flag_set",
    "tool",
    "tool_path",
    "variable_with_value",
    "with_feature_set",
)
load("@bazel_tools//tools/build_defs/cc:action_names.bzl", "ACTION_NAMES")

def _target_os_version(ctx):
    platform_type = ctx.fragments.apple.single_arch_platform.platform_type
    xcode_config = ctx.attr._xcode_config[apple_common.XcodeVersionConfig]
    return xcode_config.minimum_os_for_platform_type(platform_type)

def layering_check_features(compiler):
    if compiler != "clang":
        return []
    return [
        feature(
            name = "use_module_maps",
            requires = [feature_set(features = ["module_maps"])],
            flag_sets = [
                flag_set(
                    actions = [
                        ACTION_NAMES.c_compile,
                        ACTION_NAMES.cpp_compile,
                        ACTION_NAMES.cpp_header_parsing,
                        ACTION_NAMES.cpp_module_compile,
                    ],
                    flag_groups = [
                        flag_group(
                            flags = [
                                "-fmodule-name=%{module_name}",
                                "-fmodule-map-file=%{module_map_file}",
                            ],
                        ),
                    ],
                ),
            ],
        ),

        # Tell blaze we support module maps in general, so they will be generated
        # for all c/c++ rules.
        # Note: not all C++ rules support module maps; thus, do not imply this
        # feature from other features - instead, require it.
        feature(name = "module_maps", enabled = True),
        feature(
            name = "layering_check",
            implies = ["use_module_maps"],
            flag_sets = [
                flag_set(
                    actions = [
                        ACTION_NAMES.c_compile,
                        ACTION_NAMES.cpp_compile,
                        ACTION_NAMES.cpp_header_parsing,
                        ACTION_NAMES.cpp_module_compile,
                    ],
                    flag_groups = [
                        flag_group(flags = [
                            "-fmodules-strict-decluse",
                            "-Wprivate-header",
                        ]),
                        flag_group(
                            iterate_over = "dependent_module_map_files",
                            flags = [
                                "-fmodule-map-file=%{dependent_module_map_files}",
                            ],
                        ),
                    ],
                ),
            ],
        ),
    ]

all_compile_actions = [
    ACTION_NAMES.c_compile,
    ACTION_NAMES.cpp_compile,
    ACTION_NAMES.linkstamp_compile,
    ACTION_NAMES.assemble,
    ACTION_NAMES.preprocess_assemble,
    ACTION_NAMES.cpp_header_parsing,
    ACTION_NAMES.cpp_module_compile,
    ACTION_NAMES.cpp_module_codegen,
    ACTION_NAMES.clif_match,
    ACTION_NAMES.lto_backend,
]

all_cpp_compile_actions = [
    ACTION_NAMES.cpp_compile,
    ACTION_NAMES.linkstamp_compile,
    ACTION_NAMES.cpp_header_parsing,
    ACTION_NAMES.cpp_module_compile,
    ACTION_NAMES.cpp_module_codegen,
    ACTION_NAMES.clif_match,
]

preprocessor_compile_actions = [
    ACTION_NAMES.c_compile,
    ACTION_NAMES.cpp_compile,
    ACTION_NAMES.linkstamp_compile,
    ACTION_NAMES.preprocess_assemble,
    ACTION_NAMES.cpp_header_parsing,
    ACTION_NAMES.cpp_module_compile,
    ACTION_NAMES.clif_match,
]

codegen_compile_actions = [
    ACTION_NAMES.c_compile,
    ACTION_NAMES.cpp_compile,
    ACTION_NAMES.linkstamp_compile,
    ACTION_NAMES.assemble,
    ACTION_NAMES.preprocess_assemble,
    ACTION_NAMES.cpp_module_codegen,
    ACTION_NAMES.lto_backend,
]

all_link_actions = [
    ACTION_NAMES.cpp_link_executable,
    ACTION_NAMES.cpp_link_dynamic_library,
    ACTION_NAMES.cpp_link_nodeps_dynamic_library,
]

lto_index_actions = [
    ACTION_NAMES.lto_index_for_executable,
    ACTION_NAMES.lto_index_for_dynamic_library,
    ACTION_NAMES.lto_index_for_nodeps_dynamic_library,
]

def _sanitizer_feature(name = "", specific_compile_flags = [], specific_link_flags = []):
    return feature(
        name = name,
        flag_sets = [
            flag_set(
                actions = all_compile_actions,
                flag_groups = [
                    flag_group(flags = [
                        "-fno-omit-frame-pointer",
                        "-fno-sanitize-recover=all",
                    ] + specific_compile_flags),
                ],
                with_features = [
                    with_feature_set(features = [name]),
                ],
            ),
            flag_set(
                actions = all_link_actions,
                flag_groups = [
                    flag_group(flags = specific_link_flags),
                ],
                with_features = [
                    with_feature_set(features = [name]),
                ],
            ),
        ],
    )

def _impl(ctx):
    tool_paths = [
        tool_path(name = name, path = path)
        for name, path in ctx.attr.tool_paths.items()
    ]
    action_configs = []

    llvm_cov_action = action_config(
        action_name = ACTION_NAMES.llvm_cov,
        tools = [
            tool(
                path = ctx.attr.tool_paths["llvm-cov"],
            ),
        ],
    )

    objcopy_action = action_config(
        action_name = ACTION_NAMES.objcopy_embed_data,
        tools = [
            tool(
                path = ctx.attr.tool_paths["objcopy"],
            ),
        ],
    )

    validate_static_library_action = action_config(
        action_name = ACTION_NAMES.validate_static_library,
        tools = [tool(path = ctx.attr.validate_static_library_path)],
    )

    action_configs.append(llvm_cov_action)
    action_configs.append(objcopy_action)
    action_configs.append(validate_static_library_action)

    static_library_validation_feature = feature(
        name = "static_library_validation",
        implies = [ACTION_NAMES.validate_static_library],
        enabled = bool(ctx.attr.validate_static_library_path),
    )

    supports_pic_feature = feature(
        name = "supports_pic",
        enabled = True,
    )
    supports_start_end_lib_feature = feature(
        name = "supports_start_end_lib",
        enabled = True,
    )

    static_link_cpp_runtimes_feature = feature(
        name = "static_link_cpp_runtimes",
        enabled = False,
    )

    default_compile_flags_feature = feature(
        name = "default_compile_flags",
        enabled = True,
        flag_sets = [
            flag_set(
                actions = all_compile_actions,
                flag_groups = [
                    flag_group(
                        # Security hardening requires optimization.
                        # We need to undef it as some distributions now have it enabled by default.
                        flags = ["-U_FORTIFY_SOURCE"],
                    ),
                ],
                with_features = [
                    with_feature_set(
                        not_features = ["thin_lto"],
                    ),
                ],
            ),
            flag_set(
                actions = all_compile_actions,
                flag_groups = ([
                    flag_group(
                        flags = ctx.attr.compile_flags,
                    ),
                ] if ctx.attr.compile_flags else []),
            ),
            flag_set(
                actions = all_compile_actions,
                flag_groups = ([
                    flag_group(
                        flags = ctx.attr.dbg_compile_flags,
                    ),
                ] if ctx.attr.dbg_compile_flags else []),
                with_features = [with_feature_set(features = ["dbg"])],
            ),
            flag_set(
                actions = all_compile_actions,
                flag_groups = ([
                    flag_group(
                        flags = ctx.attr.opt_compile_flags,
                    ),
                ] if ctx.attr.opt_compile_flags else []),
                with_features = [with_feature_set(features = ["opt"])],
            ),
            flag_set(
                actions = [ACTION_NAMES.c_compile],
                flag_groups = ([
                    flag_group(
                        flags = ctx.attr.conly_flags,
                    ),
                ] if ctx.attr.conly_flags else []),
            ),
            flag_set(
                actions = all_cpp_compile_actions + [ACTION_NAMES.lto_backend],
                flag_groups = ([
                    flag_group(
                        flags = ctx.attr.cxx_flags,
                    ),
                ] if ctx.attr.cxx_flags else []),
            ),
        ],
    )

    default_link_flags_feature = feature(
        name = "default_link_flags",
        enabled = True,
        flag_sets = [
            flag_set(
                actions = all_link_actions + lto_index_actions,
                flag_groups = ([
                    flag_group(
                        flags = ctx.attr.link_flags,
                    ),
                ] if ctx.attr.link_flags else []),
            ),
            flag_set(
                actions = all_link_actions + lto_index_actions,
                flag_groups = ([
                    flag_group(
                        flags = ctx.attr.opt_link_flags,
                    ),
                ] if ctx.attr.opt_link_flags else []),
                with_features = [with_feature_set(features = ["opt"])],
            ),
        ],
        env_sets = [
            env_set(
                actions = all_link_actions + lto_index_actions + [ACTION_NAMES.cpp_link_static_library],
                env_entries = ([
                    env_entry(
                        # Required for hermetic links on macOS
                        key = "ZERO_AR_DATE",
                        value = "1",
                    ),
                ]),
            ),
        ],
    )

    dbg_feature = feature(name = "dbg")

    opt_feature = feature(name = "opt")

    sysroot_feature = feature(
        name = "sysroot",
        enabled = True,
        flag_sets = [
            flag_set(
                actions = [
                    ACTION_NAMES.preprocess_assemble,
                    ACTION_NAMES.linkstamp_compile,
                    ACTION_NAMES.c_compile,
                    ACTION_NAMES.cpp_compile,
                    ACTION_NAMES.cpp_header_parsing,
                    ACTION_NAMES.cpp_module_compile,
                    ACTION_NAMES.cpp_module_codegen,
                    ACTION_NAMES.lto_backend,
                    ACTION_NAMES.clif_match,
                ] + all_link_actions + lto_index_actions,
                flag_groups = [
                    flag_group(
                        flags = ["--sysroot=%{sysroot}"],
                        expand_if_available = "sysroot",
                    ),
                ],
            ),
        ],
    )

    fdo_optimize_feature = feature(
        name = "fdo_optimize",
        flag_sets = [
            flag_set(
                actions = [ACTION_NAMES.c_compile, ACTION_NAMES.cpp_compile],
                flag_groups = [
                    flag_group(
                        flags = [
                            "-fprofile-use=%{fdo_profile_path}",
                            "-fprofile-correction",
                        ],
                        expand_if_available = "fdo_profile_path",
                    ),
                ],
            ),
        ],
        provides = ["profile"],
    )

    supports_dynamic_linker_feature = feature(name = "supports_dynamic_linker", enabled = True)

    user_compile_flags_feature = feature(
        name = "user_compile_flags",
        enabled = True,
        flag_sets = [
            flag_set(
                actions = all_compile_actions,
                flag_groups = [
                    flag_group(
                        flags = ["%{user_compile_flags}"],
                        iterate_over = "user_compile_flags",
                        expand_if_available = "user_compile_flags",
                    ),
                ],
            ),
        ],
    )

    unfiltered_compile_flags_feature = feature(
        name = "unfiltered_compile_flags",
        enabled = True,
        flag_sets = [
            flag_set(
                actions = all_compile_actions,
                flag_groups = ([
                    flag_group(
                        flags = ctx.attr.unfiltered_compile_flags,
                    ),
                ] if ctx.attr.unfiltered_compile_flags else []),
            ),
        ],
    )

    library_search_directories_feature = feature(
        name = "library_search_directories",
        flag_sets = [
            flag_set(
                actions = all_link_actions + lto_index_actions,
                flag_groups = [
                    flag_group(
                        flags = ["-L%{library_search_directories}"],
                        iterate_over = "library_search_directories",
                        expand_if_available = "library_search_directories",
                    ),
                ],
            ),
        ],
    )

    static_libgcc_feature = feature(
        name = "static_libgcc",
        enabled = True,
        flag_sets = [
            flag_set(
                actions = [
                    ACTION_NAMES.cpp_link_executable,
                    ACTION_NAMES.cpp_link_dynamic_library,
                    ACTION_NAMES.lto_index_for_executable,
                    ACTION_NAMES.lto_index_for_dynamic_library,
                ],
                flag_groups = [flag_group(flags = ["-static-libgcc"])],
                with_features = [
                    with_feature_set(features = ["static_link_cpp_runtimes"]),
                ],
            ),
        ],
    )

    pic_feature = feature(
        name = "pic",
        enabled = True,
        flag_sets = [
            flag_set(
                actions = [
                    ACTION_NAMES.assemble,
                    ACTION_NAMES.preprocess_assemble,
                    ACTION_NAMES.linkstamp_compile,
                    ACTION_NAMES.c_compile,
                    ACTION_NAMES.cpp_compile,
                    ACTION_NAMES.cpp_module_codegen,
                    ACTION_NAMES.cpp_module_compile,
                ],
                flag_groups = [
                    flag_group(flags = ["-fPIC"], expand_if_available = "pic"),
                ],
            ),
        ],
    )

    per_object_debug_info_feature = feature(
        name = "per_object_debug_info",
        enabled = True,
        flag_sets = [
            flag_set(
                actions = [
                    ACTION_NAMES.assemble,
                    ACTION_NAMES.preprocess_assemble,
                    ACTION_NAMES.c_compile,
                    ACTION_NAMES.cpp_compile,
                    ACTION_NAMES.cpp_module_codegen,
                ],
                flag_groups = [
                    flag_group(
                        flags = ["-gsplit-dwarf", "-g"],
                        expand_if_available = "per_object_debug_info_file",
                    ),
                ],
            ),
        ],
    )

    preprocessor_defines_feature = feature(
        name = "preprocessor_defines",
        enabled = True,
        flag_sets = [
            flag_set(
                actions = [
                    ACTION_NAMES.preprocess_assemble,
                    ACTION_NAMES.linkstamp_compile,
                    ACTION_NAMES.c_compile,
                    ACTION_NAMES.cpp_compile,
                    ACTION_NAMES.cpp_header_parsing,
                    ACTION_NAMES.cpp_module_compile,
                    ACTION_NAMES.clif_match,
                ],
                flag_groups = [
                    flag_group(
                        flags = ["-D%{preprocessor_defines}"],
                        iterate_over = "preprocessor_defines",
                    ),
                ],
            ),
        ],
    )

    cs_fdo_optimize_feature = feature(
        name = "cs_fdo_optimize",
        flag_sets = [
            flag_set(
                actions = [ACTION_NAMES.lto_backend],
                flag_groups = [
                    flag_group(
                        flags = [
                            "-fprofile-use=%{fdo_profile_path}",
                            "-Wno-profile-instr-unprofiled",
                            "-Wno-profile-instr-out-of-date",
                            "-fprofile-correction",
                        ],
                        expand_if_available = "fdo_profile_path",
                    ),
                ],
            ),
        ],
        provides = ["csprofile"],
    )

    autofdo_feature = feature(
        name = "autofdo",
        flag_sets = [
            flag_set(
                actions = [ACTION_NAMES.c_compile, ACTION_NAMES.cpp_compile],
                flag_groups = [
                    flag_group(
                        flags = [
                            "-fauto-profile=%{fdo_profile_path}",
                            "-fprofile-correction",
                        ],
                        expand_if_available = "fdo_profile_path",
                    ),
                ],
            ),
        ],
        provides = ["profile"],
    )

    runtime_library_search_directories_feature = feature(
        name = "runtime_library_search_directories",
        flag_sets = [
            flag_set(
                actions = all_link_actions + lto_index_actions,
                flag_groups = [
                    flag_group(
                        iterate_over = "runtime_library_search_directories",
                        flag_groups = [
                            flag_group(
                                flags = [
                                    "-Xlinker",
                                    "-rpath",
                                    "-Xlinker",
                                    "$EXEC_ORIGIN/%{runtime_library_search_directories}",
                                ],
                                expand_if_true = "is_cc_test",
                            ),
                            flag_group(
                                flags = [
                                    "-Xlinker",
                                    "-rpath",
                                    "-Xlinker",
                                    "$ORIGIN/%{runtime_library_search_directories}",
                                ],
                                expand_if_false = "is_cc_test",
                            ),
                        ],
                        expand_if_available =
                            "runtime_library_search_directories",
                    ),
                ],
                with_features = [
                    with_feature_set(features = ["static_link_cpp_runtimes"]),
                ],
            ),
            flag_set(
                actions = all_link_actions + lto_index_actions,
                flag_groups = [
                    flag_group(
                        iterate_over = "runtime_library_search_directories",
                        flag_groups = [
                            flag_group(
                                flags = [
                                    "-Xlinker",
                                    "-rpath",
                                    "-Xlinker",
                                    "$ORIGIN/%{runtime_library_search_directories}",
                                ],
                            ),
                        ],
                        expand_if_available =
                            "runtime_library_search_directories",
                    ),
                ],
                with_features = [
                    with_feature_set(
                        not_features = ["static_link_cpp_runtimes"],
                    ),
                ],
            ),
        ],
    )

    fission_support_feature = feature(
        name = "fission_support",
        flag_sets = [
            flag_set(
                actions = all_link_actions + lto_index_actions,
                flag_groups = [
                    flag_group(
                        flags = ["-Wl,--gdb-index"],
                        expand_if_available = "is_using_fission",
                    ),
                ],
            ),
        ],
    )

    shared_flag_feature = feature(
        name = "shared_flag",
        flag_sets = [
            flag_set(
                actions = [
                    ACTION_NAMES.cpp_link_dynamic_library,
                    ACTION_NAMES.cpp_link_nodeps_dynamic_library,
                    ACTION_NAMES.lto_index_for_dynamic_library,
                    ACTION_NAMES.lto_index_for_nodeps_dynamic_library,
                ],
                flag_groups = [flag_group(flags = ["-shared"])],
            ),
        ],
    )

    random_seed_feature = feature(
        name = "random_seed",
        enabled = True,
        flag_sets = [
            flag_set(
                actions = [
                    ACTION_NAMES.c_compile,
                    ACTION_NAMES.cpp_compile,
                    ACTION_NAMES.cpp_module_codegen,
                    ACTION_NAMES.cpp_module_compile,
                ],
                flag_groups = [
                    flag_group(
                        flags = ["-frandom-seed=%{output_file}"],
                        expand_if_available = "output_file",
                    ),
                ],
            ),
        ],
    )

    includes_feature = feature(
        name = "includes",
        enabled = True,
        flag_sets = [
            flag_set(
                actions = [
                    ACTION_NAMES.preprocess_assemble,
                    ACTION_NAMES.linkstamp_compile,
                    ACTION_NAMES.c_compile,
                    ACTION_NAMES.cpp_compile,
                    ACTION_NAMES.cpp_header_parsing,
                    ACTION_NAMES.cpp_module_compile,
                    ACTION_NAMES.clif_match,
                    ACTION_NAMES.objc_compile,
                    ACTION_NAMES.objcpp_compile,
                ],
                flag_groups = [
                    flag_group(
                        flags = ["-include", "%{includes}"],
                        iterate_over = "includes",
                        expand_if_available = "includes",
                    ),
                ],
            ),
        ],
    )

    fdo_instrument_feature = feature(
        name = "fdo_instrument",
        flag_sets = [
            flag_set(
                actions = [
                    ACTION_NAMES.c_compile,
                    ACTION_NAMES.cpp_compile,
                ] + all_link_actions + lto_index_actions,
                flag_groups = [
                    flag_group(
                        flags = [
                            "-fprofile-generate=%{fdo_instrument_path}",
                            "-fno-data-sections",
                        ],
                        expand_if_available = "fdo_instrument_path",
                    ),
                ],
            ),
        ],
        provides = ["profile"],
    )

    cs_fdo_instrument_feature = feature(
        name = "cs_fdo_instrument",
        flag_sets = [
            flag_set(
                actions = [
                    ACTION_NAMES.c_compile,
                    ACTION_NAMES.cpp_compile,
                    ACTION_NAMES.lto_backend,
                ] + all_link_actions + lto_index_actions,
                flag_groups = [
                    flag_group(
                        flags = [
                            "-fcs-profile-generate=%{cs_fdo_instrument_path}",
                        ],
                        expand_if_available = "cs_fdo_instrument_path",
                    ),
                ],
            ),
        ],
        provides = ["csprofile"],
    )

    include_paths_feature = feature(
        name = "include_paths",
        enabled = True,
        flag_sets = [
            flag_set(
                actions = [
                    ACTION_NAMES.preprocess_assemble,
                    ACTION_NAMES.linkstamp_compile,
                    ACTION_NAMES.c_compile,
                    ACTION_NAMES.cpp_compile,
                    ACTION_NAMES.cpp_header_parsing,
                    ACTION_NAMES.cpp_module_compile,
                    ACTION_NAMES.clif_match,
                    ACTION_NAMES.objc_compile,
                    ACTION_NAMES.objcpp_compile,
                ],
                flag_groups = [
                    flag_group(
                        flags = ["-iquote", "%{quote_include_paths}"],
                        iterate_over = "quote_include_paths",
                    ),
                    flag_group(
                        flags = ["-I%{include_paths}"],
                        iterate_over = "include_paths",
                    ),
                    flag_group(
                        flags = ["-isystem", "%{system_include_paths}"],
                        iterate_over = "system_include_paths",
                    ),
                ],
            ),
        ],
    )

    external_include_paths_feature = feature(
        name = "external_include_paths",
        flag_sets = [
            flag_set(
                actions = [
                    ACTION_NAMES.preprocess_assemble,
                    ACTION_NAMES.linkstamp_compile,
                    ACTION_NAMES.c_compile,
                    ACTION_NAMES.cpp_compile,
                    ACTION_NAMES.cpp_header_parsing,
                    ACTION_NAMES.cpp_module_compile,
                    ACTION_NAMES.clif_match,
                    ACTION_NAMES.objc_compile,
                    ACTION_NAMES.objcpp_compile,
                ],
                flag_groups = [
                    flag_group(
                        flags = ["-isystem", "%{external_include_paths}"],
                        iterate_over = "external_include_paths",
                        expand_if_available = "external_include_paths",
                    ),
                ],
            ),
        ],
    )

    strip_debug_symbols_feature = feature(
        name = "strip_debug_symbols",
        flag_sets = [
            flag_set(
                actions = all_link_actions + lto_index_actions,
                flag_groups = [
                    flag_group(
                        flags = ["-Wl,-S"],
                        expand_if_available = "strip_debug_symbols",
                    ),
                ],
            ),
        ],
    )

    build_interface_libraries_feature = feature(
        name = "build_interface_libraries",
        flag_sets = [
            flag_set(
                actions = [
                    ACTION_NAMES.cpp_link_dynamic_library,
                    ACTION_NAMES.cpp_link_nodeps_dynamic_library,
                    ACTION_NAMES.lto_index_for_dynamic_library,
                    ACTION_NAMES.lto_index_for_nodeps_dynamic_library,
                ],
                flag_groups = [
                    flag_group(
                        flags = [
                            "%{generate_interface_library}",
                            "%{interface_library_builder_path}",
                            "%{interface_library_input_path}",
                            "%{interface_library_output_path}",
                        ],
                        expand_if_available = "generate_interface_library",
                    ),
                ],
                with_features = [
                    with_feature_set(
                        features = ["supports_interface_shared_libraries"],
                    ),
                ],
            ),
        ],
    )

    libraries_to_link_feature = feature(
        name = "libraries_to_link",
        flag_sets = [
            flag_set(
                actions = all_link_actions + lto_index_actions,
                flag_groups = [
                    flag_group(
                        iterate_over = "libraries_to_link",
                        flag_groups = [
                            flag_group(
                                flags = ["-Wl,--start-lib"],
                                expand_if_equal = variable_with_value(
                                    name = "libraries_to_link.type",
                                    value = "object_file_group",
                                ),
                            ),
                            flag_group(
                                flags = ["-Wl,-whole-archive"],
                                expand_if_true =
                                    "libraries_to_link.is_whole_archive",
                                expand_if_equal = variable_with_value(
                                    name = "libraries_to_link.type",
                                    value = "static_library",
                                ),
                            ),
                            flag_group(
                                flags = ["%{libraries_to_link.object_files}"],
                                iterate_over = "libraries_to_link.object_files",
                                expand_if_equal = variable_with_value(
                                    name = "libraries_to_link.type",
                                    value = "object_file_group",
                                ),
                            ),
                            flag_group(
                                flags = ["%{libraries_to_link.name}"],
                                expand_if_equal = variable_with_value(
                                    name = "libraries_to_link.type",
                                    value = "object_file",
                                ),
                            ),
                            flag_group(
                                flags = ["%{libraries_to_link.name}"],
                                expand_if_equal = variable_with_value(
                                    name = "libraries_to_link.type",
                                    value = "interface_library",
                                ),
                            ),
                            flag_group(
                                flags = ["%{libraries_to_link.name}"],
                                expand_if_equal = variable_with_value(
                                    name = "libraries_to_link.type",
                                    value = "static_library",
                                ),
                            ),
                            flag_group(
                                flags = ["-l%{libraries_to_link.name}"],
                                expand_if_equal = variable_with_value(
                                    name = "libraries_to_link.type",
                                    value = "dynamic_library",
                                ),
                            ),
                            flag_group(
                                flags = ["-l:%{libraries_to_link.name}"],
                                expand_if_equal = variable_with_value(
                                    name = "libraries_to_link.type",
                                    value = "versioned_dynamic_library",
                                ),
                            ),
                            flag_group(
                                flags = ["-Wl,-no-whole-archive"],
                                expand_if_true = "libraries_to_link.is_whole_archive",
                                expand_if_equal = variable_with_value(
                                    name = "libraries_to_link.type",
                                    value = "static_library",
                                ),
                            ),
                            flag_group(
                                flags = ["-Wl,--end-lib"],
                                expand_if_equal = variable_with_value(
                                    name = "libraries_to_link.type",
                                    value = "object_file_group",
                                ),
                            ),
                        ],
                        expand_if_available = "libraries_to_link",
                    ),
                    flag_group(
                        flags = ["-Wl,@%{thinlto_param_file}"],
                        expand_if_true = "thinlto_param_file",
                    ),
                ],
            ),
        ],
    )

    user_link_flags_feature = feature(
        name = "user_link_flags",
        flag_sets = [
            flag_set(
                actions = all_link_actions + lto_index_actions,
                flag_groups = [
                    flag_group(
                        flags = ["%{user_link_flags}"],
                        iterate_over = "user_link_flags",
                        expand_if_available = "user_link_flags",
                    ),
                ],
            ),
        ],
    )

    default_link_libs_feature = feature(
        name = "default_link_libs",
        enabled = True,
        flag_sets = [
            flag_set(
                actions = all_link_actions + lto_index_actions,
                flag_groups = [flag_group(flags = ctx.attr.link_libs)] if ctx.attr.link_libs else [],
            ),
        ],
    )

    fdo_prefetch_hints_feature = feature(
        name = "fdo_prefetch_hints",
        flag_sets = [
            flag_set(
                actions = [
                    ACTION_NAMES.c_compile,
                    ACTION_NAMES.cpp_compile,
                    ACTION_NAMES.lto_backend,
                ],
                flag_groups = [
                    flag_group(
                        flags = [
                            "-mllvm",
                            "-prefetch-hints-file=%{fdo_prefetch_hints_path}",
                        ],
                        expand_if_available = "fdo_prefetch_hints_path",
                    ),
                ],
            ),
        ],
    )

    linkstamps_feature = feature(
        name = "linkstamps",
        flag_sets = [
            flag_set(
                actions = all_link_actions + lto_index_actions,
                flag_groups = [
                    flag_group(
                        flags = ["%{linkstamp_paths}"],
                        iterate_over = "linkstamp_paths",
                        expand_if_available = "linkstamp_paths",
                    ),
                ],
            ),
        ],
    )

    is_linux = ctx.attr.target_libc != "macosx"
    libtool_feature = feature(
        name = "libtool",
        enabled = not is_linux,
    )

    archiver_flags_feature = feature(
        name = "archiver_flags",
        flag_sets = [
            flag_set(
                actions = [ACTION_NAMES.cpp_link_static_library],
                flag_groups = [
                    flag_group(
                        flags = [
                            "rcsD" if is_linux else "rcs",
                            "%{output_execpath}",
                        ],
                        expand_if_available = "output_execpath",
                    ),
                ],
                with_features = [
                    with_feature_set(
                        not_features = ["libtool"],
                    ),
                ],
            ),
            flag_set(
                actions = [ACTION_NAMES.cpp_link_static_library],
                flag_groups = [
                    flag_group(
                        flags = [
                            "-static",
                            "-o",
                            "%{output_execpath}",
                        ],
                        expand_if_available = "output_execpath",
                    ),
                ],
                with_features = [
                    with_feature_set(
                        features = ["libtool"],
                    ),
                ],
            ),
            flag_set(
                actions = [ACTION_NAMES.cpp_link_static_library],
                flag_groups = [
                    flag_group(
                        iterate_over = "libraries_to_link",
                        flag_groups = [
                            flag_group(
                                flags = ["%{libraries_to_link.name}"],
                                expand_if_equal = variable_with_value(
                                    name = "libraries_to_link.type",
                                    value = "object_file",
                                ),
                            ),
                            flag_group(
                                flags = ["%{libraries_to_link.object_files}"],
                                iterate_over = "libraries_to_link.object_files",
                                expand_if_equal = variable_with_value(
                                    name = "libraries_to_link.type",
                                    value = "object_file_group",
                                ),
                            ),
                        ],
                        expand_if_available = "libraries_to_link",
                    ),
                ],
            ),
            flag_set(
                actions = [ACTION_NAMES.cpp_link_static_library],
                flag_groups = ([
                    flag_group(
                        flags = ctx.attr.archive_flags,
                    ),
                ] if ctx.attr.archive_flags else []),
            ),
        ],
    )

    force_pic_flags_feature = feature(
        name = "force_pic_flags",
        flag_sets = [
            flag_set(
                actions = [
                    ACTION_NAMES.cpp_link_executable,
                    ACTION_NAMES.lto_index_for_executable,
                ],
                flag_groups = [
                    flag_group(
                        flags = ["-pie"],
                        expand_if_available = "force_pic",
                    ),
                ],
            ),
        ],
    )

    dependency_file_feature = feature(
        name = "dependency_file",
        enabled = True,
        flag_sets = [
            flag_set(
                actions = [
                    ACTION_NAMES.assemble,
                    ACTION_NAMES.preprocess_assemble,
                    ACTION_NAMES.c_compile,
                    ACTION_NAMES.cpp_compile,
                    ACTION_NAMES.cpp_module_compile,
                    ACTION_NAMES.objc_compile,
                    ACTION_NAMES.objcpp_compile,
                    ACTION_NAMES.cpp_header_parsing,
                    ACTION_NAMES.clif_match,
                ],
                flag_groups = [
                    flag_group(
                        flags = ["-MD", "-MF", "%{dependency_file}"],
                        expand_if_available = "dependency_file",
                    ),
                ],
            ),
        ],
    )

    serialized_diagnostics_file_feature = feature(
        name = "serialized_diagnostics_file",
        flag_sets = [
            flag_set(
                actions = [
                    ACTION_NAMES.assemble,
                    ACTION_NAMES.preprocess_assemble,
                    ACTION_NAMES.c_compile,
                    ACTION_NAMES.cpp_compile,
                    ACTION_NAMES.cpp_module_compile,
                    ACTION_NAMES.objc_compile,
                    ACTION_NAMES.objcpp_compile,
                    ACTION_NAMES.cpp_header_parsing,
                    ACTION_NAMES.clif_match,
                ],
                flag_groups = [
                    flag_group(
                        flags = ["--serialize-diagnostics", "%{serialized_diagnostics_file}"],
                        expand_if_available = "serialized_diagnostics_file",
                    ),
                ],
            ),
        ],
    )

    dynamic_library_linker_tool_feature = feature(
        name = "dynamic_library_linker_tool",
        flag_sets = [
            flag_set(
                actions = [
                    ACTION_NAMES.cpp_link_dynamic_library,
                    ACTION_NAMES.cpp_link_nodeps_dynamic_library,
                    ACTION_NAMES.lto_index_for_dynamic_library,
                    ACTION_NAMES.lto_index_for_nodeps_dynamic_library,
                ],
                flag_groups = [
                    flag_group(
                        flags = [" + cppLinkDynamicLibraryToolPath + "],
                        expand_if_available = "generate_interface_library",
                    ),
                ],
                with_features = [
                    with_feature_set(
                        features = ["supports_interface_shared_libraries"],
                    ),
                ],
            ),
        ],
    )

    output_execpath_flags_feature = feature(
        name = "output_execpath_flags",
        flag_sets = [
            flag_set(
                actions = all_link_actions + lto_index_actions,
                flag_groups = [
                    flag_group(
                        flags = ["-o", "%{output_execpath}"],
                        expand_if_available = "output_execpath",
                    ),
                ],
            ),
        ],
    )

    # Note that we also set --coverage for c++-link-nodeps-dynamic-library. The
    # generated code contains references to gcov symbols, and the dynamic linker
    # can't resolve them unless the library is linked against gcov.
    coverage_feature = feature(
        name = "coverage",
        provides = ["profile"],
        flag_sets = [
            flag_set(
                actions = [
                    ACTION_NAMES.preprocess_assemble,
                    ACTION_NAMES.c_compile,
                    ACTION_NAMES.cpp_compile,
                    ACTION_NAMES.cpp_header_parsing,
                    ACTION_NAMES.cpp_module_compile,
                ],
                flag_groups = ([
                    flag_group(flags = ctx.attr.coverage_compile_flags),
                ] if ctx.attr.coverage_compile_flags else []),
            ),
            flag_set(
                actions = all_link_actions + lto_index_actions,
                flag_groups = ([
                    flag_group(flags = ctx.attr.coverage_link_flags),
                ] if ctx.attr.coverage_link_flags else []),
            ),
        ],
    )

    thinlto_feature = feature(
        name = "thin_lto",
        flag_sets = [
            flag_set(
                actions = [
                    ACTION_NAMES.c_compile,
                    ACTION_NAMES.cpp_compile,
                ] + all_link_actions + lto_index_actions,
                flag_groups = [
                    flag_group(flags = ["-flto=thin"]),
                    flag_group(
                        expand_if_available = "lto_indexing_bitcode_file",
                        flags = [
                            "-Xclang",
                            "-fthin-link-bitcode=%{lto_indexing_bitcode_file}",
                        ],
                    ),
                ],
            ),
            flag_set(
                actions = [ACTION_NAMES.linkstamp_compile],
                flag_groups = [flag_group(flags = ["-DBUILD_LTO_TYPE=thin"])],
            ),
            flag_set(
                actions = lto_index_actions,
                flag_groups = [
                    flag_group(flags = [
                        "-flto=thin",
                        "-Wl,-plugin-opt,thinlto-index-only%{thinlto_optional_params_file}",
                        "-Wl,-plugin-opt,thinlto-emit-imports-files",
                        "-Wl,-plugin-opt,thinlto-prefix-replace=%{thinlto_prefix_replace}",
                    ]),
                    flag_group(
                        expand_if_available = "thinlto_object_suffix_replace",
                        flags = [
                            "-Wl,-plugin-opt,thinlto-object-suffix-replace=%{thinlto_object_suffix_replace}",
                        ],
                    ),
                    flag_group(
                        expand_if_available = "thinlto_merged_object_file",
                        flags = [
                            "-Wl,-plugin-opt,obj-path=%{thinlto_merged_object_file}",
                        ],
                    ),
                ],
            ),
            flag_set(
                actions = [ACTION_NAMES.lto_backend],
                flag_groups = [
                    flag_group(flags = [
                        "-c",
                        "-fthinlto-index=%{thinlto_index}",
                        "-o",
                        "%{thinlto_output_object_file}",
                        "-x",
                        "ir",
                        "%{thinlto_input_bitcode_file}",
                    ]),
                ],
            ),
        ],
    )

    treat_warnings_as_errors_feature = feature(
        name = "treat_warnings_as_errors",
        flag_sets = [
            flag_set(
                actions = [ACTION_NAMES.c_compile, ACTION_NAMES.cpp_compile],
                flag_groups = [flag_group(flags = ["-Werror"])],
            ),
            flag_set(
                actions = all_link_actions,
                flag_groups = [flag_group(flags = ["-Wl,-fatal-warnings"])],
            ),
        ],
    )

    archive_param_file_feature = feature(
        name = "archive_param_file",
        enabled = True,
    )

    asan_feature = _sanitizer_feature(
        name = "asan",
        specific_compile_flags = [
            "-fsanitize=address",
            "-fno-common",
        ],
        specific_link_flags = [
            "-fsanitize=address",
        ],
    )

    tsan_feature = _sanitizer_feature(
        name = "tsan",
        specific_compile_flags = [
            "-fsanitize=thread",
        ],
        specific_link_flags = [
            "-fsanitize=thread",
        ],
    )

    ubsan_feature = _sanitizer_feature(
        name = "ubsan",
        specific_compile_flags = [
            "-fsanitize=undefined",
        ],
        specific_link_flags = [
            "-fsanitize=undefined",
        ],
    )

    # If you have Xcode + the CLT installed the version defaults can be
    # too old for some standard C apis such as thread locals
    macos_minimum_os_feature = feature(
        name = "macos_minimum_os",
        enabled = True,
        flag_sets = [
            flag_set(
                actions = all_compile_actions + all_link_actions,
                flag_groups = [flag_group(flags = ["-mmacos-version-min={}".format(_target_os_version(ctx))])],
            ),
        ],
    )

    # Kept for backwards compatibility with the crosstool that moved. Without
    # linking the objc runtime binaries don't link CoreFoundation for free,
    # which breaks abseil.
    macos_default_link_flags_feature = feature(
        name = "macos_default_link_flags",
        enabled = True,
        flag_sets = [
            flag_set(
                actions = all_link_actions,
                flag_groups = [flag_group(flags = [
                    "-no-canonical-prefixes",
                    "-fobjc-link-runtime",
                ])],
            ),
        ],
    )

    # TODO(#8303): Mac crosstool should also declare every feature.
    if is_linux:
        # Linux artifact name patterns are the default.
        artifact_name_patterns = []
        features = [
            dependency_file_feature,
            serialized_diagnostics_file_feature,
            random_seed_feature,
            pic_feature,
            per_object_debug_info_feature,
            preprocessor_defines_feature,
            includes_feature,
            include_paths_feature,
            external_include_paths_feature,
            fdo_instrument_feature,
            cs_fdo_instrument_feature,
            cs_fdo_optimize_feature,
            thinlto_feature,
            fdo_prefetch_hints_feature,
            autofdo_feature,
            build_interface_libraries_feature,
            dynamic_library_linker_tool_feature,
            shared_flag_feature,
            linkstamps_feature,
            output_execpath_flags_feature,
            runtime_library_search_directories_feature,
            library_search_directories_feature,
            libtool_feature,
            archiver_flags_feature,
            force_pic_flags_feature,
            fission_support_feature,
            strip_debug_symbols_feature,
            coverage_feature,
            supports_pic_feature,
            asan_feature,
            tsan_feature,
            ubsan_feature,
            static_link_cpp_runtimes_feature,
        ] + (
            [
                supports_start_end_lib_feature,
            ] if ctx.attr.supports_start_end_lib else []
        ) + [
            default_compile_flags_feature,
            default_link_flags_feature,
            libraries_to_link_feature,
            user_link_flags_feature,
            default_link_libs_feature,
            static_libgcc_feature,
            fdo_optimize_feature,
            supports_dynamic_linker_feature,
            dbg_feature,
            opt_feature,
            user_compile_flags_feature,
            sysroot_feature,
            unfiltered_compile_flags_feature,
            treat_warnings_as_errors_feature,
            archive_param_file_feature,
            static_library_validation_feature,
        ] + layering_check_features(ctx.attr.compiler)
    else:
        # macOS artifact name patterns differ from the defaults only for dynamic
        # libraries.
        artifact_name_patterns = [
            artifact_name_pattern(
                category_name = "dynamic_library",
                prefix = "lib",
                extension = ".dylib",
            ),
        ]
        features = [
            macos_minimum_os_feature,
            macos_default_link_flags_feature,
            libtool_feature,
            archiver_flags_feature,
            asan_feature,
            tsan_feature,
            ubsan_feature,
            static_link_cpp_runtimes_feature,
        ] + (
            [
                supports_start_end_lib_feature,
            ] if ctx.attr.supports_start_end_lib else []
        ) + [
            coverage_feature,
            default_compile_flags_feature,
            default_link_flags_feature,
            user_link_flags_feature,
            default_link_libs_feature,
            fdo_optimize_feature,
            dbg_feature,
            opt_feature,
            user_compile_flags_feature,
            sysroot_feature,
            unfiltered_compile_flags_feature,
            treat_warnings_as_errors_feature,
            archive_param_file_feature,
<<<<<<< HEAD
            static_library_validation_feature,
        ] + layering_check_features(ctx.attr.compiler)
=======
        ]
>>>>>>> 491284b0

    return cc_common.create_cc_toolchain_config_info(
        ctx = ctx,
        features = features,
        action_configs = action_configs,
        artifact_name_patterns = artifact_name_patterns,
        cxx_builtin_include_directories = ctx.attr.cxx_builtin_include_directories,
        toolchain_identifier = ctx.attr.toolchain_identifier,
        host_system_name = ctx.attr.host_system_name,
        target_system_name = ctx.attr.target_system_name,
        target_cpu = ctx.attr.cpu,
        target_libc = ctx.attr.target_libc,
        compiler = ctx.attr.compiler,
        abi_version = ctx.attr.abi_version,
        abi_libc_version = ctx.attr.abi_libc_version,
        tool_paths = tool_paths,
        builtin_sysroot = ctx.attr.builtin_sysroot,
    )

cc_toolchain_config = rule(
    implementation = _impl,
    attrs = {
        "cpu": attr.string(mandatory = True),
        "compiler": attr.string(mandatory = True),
        "toolchain_identifier": attr.string(mandatory = True),
        "host_system_name": attr.string(mandatory = True),
        "target_system_name": attr.string(mandatory = True),
        "target_libc": attr.string(mandatory = True),
        "abi_version": attr.string(mandatory = True),
        "abi_libc_version": attr.string(mandatory = True),
        "cxx_builtin_include_directories": attr.string_list(),
        "tool_paths": attr.string_dict(),
        "compile_flags": attr.string_list(),
        "dbg_compile_flags": attr.string_list(),
        "opt_compile_flags": attr.string_list(),
        "conly_flags": attr.string_list(),
        "cxx_flags": attr.string_list(),
        "link_flags": attr.string_list(),
        "archive_flags": attr.string_list(),
        "link_libs": attr.string_list(),
        "opt_link_flags": attr.string_list(),
        "unfiltered_compile_flags": attr.string_list(),
        "coverage_compile_flags": attr.string_list(),
        "coverage_link_flags": attr.string_list(),
        "supports_start_end_lib": attr.bool(),
        "builtin_sysroot": attr.string(),
        "validate_static_library_path": attr.string(),
        "_xcode_config": attr.label(default = configuration_field(
            fragment = "apple",
            name = "xcode_config_label",
        )),
    },
    fragments = ["apple"],
    provides = [CcToolchainConfigInfo],
)<|MERGE_RESOLUTION|>--- conflicted
+++ resolved
@@ -1466,12 +1466,8 @@
             unfiltered_compile_flags_feature,
             treat_warnings_as_errors_feature,
             archive_param_file_feature,
-<<<<<<< HEAD
-            static_library_validation_feature,
-        ] + layering_check_features(ctx.attr.compiler)
-=======
+            static_library_validation_feature
         ]
->>>>>>> 491284b0
 
     return cc_common.create_cc_toolchain_config_info(
         ctx = ctx,
